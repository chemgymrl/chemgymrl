"""
Module to define the vessel object and it's associated functionality.
:title: vessel.py
:author: Chris Beeler, Nicholas Paquin, and Mitchell Shahen
:history: 2020-07-22
"""

# pylint: disable=invalid-name
# pylint: disable=protected-access
# pylint: disable=too-many-arguments
# pylint: disable=too-many-branches
# pylint: disable=too-many-instance-attributes
# pylint: disable=too-many-lines
# pylint: disable=too-many-locals
# pylint: disable=too-many-nested-blocks
# pylint: disable=too-many-statements
# pylint: disable=unused-argument
# pylint: disable=wrong-import-order

import copy
import math
import numpy as np
import sys
import os
import pickle

sys.path.append("../../")
from chemistrylab.chem_algorithms import material, util
from chemistrylab.extract_algorithms import separate
from chemistrylab.reactions.get_reactions import convert_to_class

# the gas constant (in kPa * L * mol**-1 * K**-1)
R = 8.314462619


class Vessel:
    """
    Class defining the Vessel object.
    """

    def __init__(
            self,
            label,  # Name of the vessel
            temperature=297.0,  # K
            volume=1.0,  # L
            unit='l',
            materials={},  # moles of materials
            solutes={},  # moles of solutes
            v_max=1.0,  # L
            v_min=0.001,  # L
            Tmax=500.0,  # Kelvin
            Tmin=250.0,  # Kelvin
            default_dt=0.05,  # Default time for each step
            n_pixels=100,  # Number of pixel to represent layers
            open_vessel=True,  # True means no lid
            settling_switch=True,  # switch used for defaults
            layer_switch=True,  # switch used for defaults
    ):
        """
        Constructor class for the Vessel object.

        Parameters
        ---------------
        `temperature` : `np.float32`
            The intended temperature of the vessel in Kelvin.
        `volume` : `np.float32`
            The intended vessel volume in units as specified by the `unit` parameter.
        `unit` : `str`
            The intended units of the vessel's volume parameter.
        `materials` : `dict`
            A dictionary containing the vessel's materials, material class representations, and material amounts.
        `solutes` : `dict`
            A dictionary containing the vessel's materials, material class representations, and material amounts.
        `v_max` : `np.float32`
            The maximal volume of the vessel in units as specified by the `unit` parameter.
            Exceeding this value will cause an overflow.
        `v_min` : `np.float32`
            The minimal volume of the vessel in units as specified by the `unit` parameter.
        `Tmax` : `np.float32`
            The maximal temperature of the vessel in Kelvin.
            Exceeding this value will result in the vessel shattering.
        `Tmin` : `np.float32`
            The minimal temperature of the vessel in Kelvin.
        `default_dt` : `np.float32`
            The default time-step of actions occurring in or to the vessel.
        `n_pixels` : `np.int64`
            The number of pixels used to represent layers during extractions.
        `open_vessel` : `bool`
            Whether or not the vessel is open (has no lid).
        `settling_switch` : `bool`
            A switch used for defaults.
        `layer_switch` : `bool`
            A switch used for defaults.

        Returns
        ---------------
        None

        Raises
        ---------------
        None
        """

        # define the Material Dict and Solute Dict first
        self._material_dict = util.convert_material_dict_units(materials)  # material.name: [material(), amount]; amount is in mole
        self._solute_dict = util.convert_solute_dict_units(solutes)  # solute.name: [solvent(), amount]; amount is in mole

        # initialize parameters
        self.label = label
        self.w2v = None
        self.temperature = temperature
        self.unit = unit
        self.volume = util.convert_volume(volume, unit=self.unit)
        self.pressure = self.get_pressure()
        self.v_max = v_max
        self.v_min = v_min
        self.Tmax = Tmax
        self.Tmin = Tmin
        self.open_vessel = open_vessel
        self.default_dt = default_dt
        self.n_pixels = n_pixels

        # switches
        self.settling_switch = settling_switch
        self.layer_switch = layer_switch

        # create Air （not in material dict)
        self.Air = material.Air()

        # for vessel's pixel representation
        # layer's pixel representation, initially filled with Air's color
        self._layers = np.zeros(self.n_pixels, dtype=np.float32) + self.Air.get_color()

        # layers gaussian representation
        self._layers_position_dict = {self.Air.get_name(): 0.0}  # material.name: position
        self._layers_variance = 2.0

        # calculate the maximal pressure based on what material is in the vessel
        self.pmax = self.get_pmax()

        # event dict holding all the event functions
        self._event_dict = {
            'temperature change': self._update_temperature,
            'pour by volume': self._pour_by_volume,
            'drain by pixel': self._drain_by_pixel,
            'fully mix': self._fully_mix,
            'update material dict': self._update_material_dict,
            'update solute dict': self._update_solute_dict,
            'mix': self._mix,
            'update_layer': self._update_layers,
            'change_heat': self._change_heat
        }

        # event queues
        self._event_queue = []  # [['event', parameters], ['event', parameters] ... ]
        self._feedback_queue = []  # [same structure as event queue]

    def push_event_to_queue(
            self,
            events=None,  # a list of event tuples(['event', parameters])
            feedback=None,  # a list of event tuples(['event', parameters])
            dt=None,  # time for each step
            check_switches_flag=True  # whether check switches or not
    ):
        """
        Method to assign events to occur by placing them in a queue.

        Parameters
        ---------------
        `events` : `np.float32`
            A list of tuples specifying events to be performed as well as parameters necessary to perform these events.
        `feedback` : `np.float32`
            A list of tuples specifying feedback from events as well as feedback parameters.
        `dt` : `np.float32`
            The time-step of actions occurring in or to the vessel.
        `check_switches_flag` : `bool`
            A switch used for defaults.

        Returns
        ---------------
        `reward` : `np.float64`
            The reward from updating the material dictionary.

        Raises
        ---------------
        None
        """

        # ensure the time-step is specified
        if dt is None:
            dt = self.default_dt

        # queue all events
        if events is not None:
            self._event_queue.extend(events)

        # queue all feedback
        if feedback is not None:
            self._feedback_queue.extend(feedback)

        # call self._update_materials() to execute events / feedback
        reward = self._update_materials(dt, check_switches_flag)

        return reward

    def _update_materials(
            self,
            dt,
            check_switches_flag
    ):
        """
        Method to perform a vessel action.

        Parameters
        ---------------
        `dt` : `np.float32`
            The time-step of actions occurring in or to the vessel.
        `check_switches_flag` : `bool`
            A switch used for defaults.

        Returns
        ---------------
        `reward` : `np.float64`
            The reward from each action in the event queue.

        Raises
        ---------------
        None
        """

        reward = 0

        # loop over event queue until it is empty
        while self._event_queue:
            # get the next event in event_queue
            event = self._event_queue.pop(0)

            print('-------{}: {} (event)-------'.format(self.label, event[0]))

            # use the name of the event to get the function form event_dict
            action = self._event_dict[event[0]]

            # call the function corresponding to the event
            reward += action(parameter=event[1:], dt=dt)

        # generate the merged queue from feedback queue and empty the feedback queue
        merged = self._merge_event_queue(
            event_queue=self._feedback_queue,
            dt=dt,
            check_switches_flag=check_switches_flag
        )
        self._feedback_queue = []

        # loop over merged queue until it is empty
        while merged:
            # get the next event in event_queue
            feedback_event = merged.pop(0)

            print(
                '-------{}: {} (feedback_event)-------'.format(
                    self.label,
                    feedback_event[0]
                )
            )

            # use the name of the event to get the function form event_dict
            action = self._event_dict[feedback_event[0]]

            # call the function corresponding to the event
            __ = action(parameter=feedback_event[1:], dt=dt)

        return reward

    def _merge_event_queue(
            self,
            event_queue,
            dt,
            check_switches_flag
    ):
        """
        A function to merge events and add default events
        The merge need to be added

        Parameters
        ---------------
        `event_queue` : `list`
            A list containing the events that have been queued.
        `dt` : `np.float32`
            The time-step of actions occurring in or to the vessel.
        `check_switches_flag` : `bool`
            A switch used for defaults.

        Returns
        ---------------
        `merged` : `list`
            The events queue list updated with additional events depending on the switches.

        Raises
        ---------------
        None
        """

        # add default events at the end of merged queue
        merged = copy.deepcopy(event_queue)
        if check_switches_flag:
            if self.settling_switch:
                merged.append(['mix', None])
            if self.layer_switch:
                merged.append(['update_layer'])

            # if any action that needs to be performed or checked each step,
            # it can be added here

        return merged

    # ---------- START EVENT FUNCTIONS ---------- #

    def _update_temperature(
            self,
            parameter,  # [target_temperature]
            dt
    ):
        """
        Method to update the temperature of the vessel.

        Parameters
        ---------------
        `parameters` : `list`
            A list containing a single element, the target temperature.
        `dt` : `np.float32`
            The time-step of actions occurring in or to the vessel.

        Returns
        ---------------
        None

        Raises
        ---------------
        None
        """

        feedback = []

        # update vessel's temperature property
        self.temperature += parameter[0]

        # loop over all the materials in the vessel
        for material_obj in self._material_dict.values():
            feedback = material_obj[0].update_temperature(
                target_temperature=parameter[0],
                dt=dt
            )
            self._feedback_queue.extend(feedback)

    def _change_heat(self, parameter, dt):
        """
        Method to modify the temperature and contents of a vessel by adding or removing heat.

        Parameters
        ---------------
        `parameters` : `list`
            A list containing two parameters, the amount of heat available and the intended output beaker.
        `dt` : `np.float32`
            The time-step of actions occurring in or to the vessel.

        Returns
        ---------------
        `0` : `np.int64`
            A default reward of 0.

        Raises
        ---------------
        None
        """

        # extract the inputted parameters
        heat_available = parameter[0]
        out_beaker = parameter[1]

        self.total_temp_change = 0
        self.current_temp = self.temperature

        print("Implement Heat Change of {} joules".format(heat_available))

        while heat_available > 0:
            # get the necessary vessel properties
            material_names = list(self._material_dict.keys())
            material_list = []
            for i in range(len(self._material_dict.values())):
                material_list.append(list(self._material_dict.values())[i][:2])
            material_amounts = [amount for __, amount in material_list]
            material_objs = [material_obj for material_obj, __ in material_list]
            material_bps = [material_obj()._boiling_point for material_obj in material_objs]
            material_sp_heats = [material_obj()._specific_heat for material_obj in material_objs]

            # ensure all material boiling points are above the current vessel temperature
            try:
                if min(material_bps) < self.temperature:
                    input(
                        "An error has caused the temperature of the vessel to exceed the "
                        "boiling point of at least one material. Press Enter to exit."
                    )
<<<<<<< HEAD
            except:
                print("No material remaining in the boil vessel. Only the vessel and air will be heated.")
                return -1
=======
                    exit()
            except ValueError:
                print(
                    "No material remaining in the boil vessel. "
                    "Only the vessel and air will be heated. "
                    "Press Enter to exit."
                )
                reward = -1
>>>>>>> 8184057e

            if material_amounts:
                # determine the material with the smallest boiling point and its value
                smallest_bp = min(material_bps)

                # get characteristics pertaining to the material with the smallest boiling point
                smallest_bp_index = material_bps.index(smallest_bp)
                smallest_bp_name = material_names[smallest_bp_index]
                smallest_bp_amount = material_amounts[smallest_bp_index]
                smallest_bp_obj = material_objs[smallest_bp_index]
                smallest_bp_enth_vap = smallest_bp_obj()._enthalpy_vapor

                # calculate the heat needed to raise the vessel temperature to the smallest boiling point;
                # use Q = mcT, with c = the mass-weighted specific heat capacities of all materials
                temp_change_needed = smallest_bp - self.temperature

                # calculate the total entropy of all the materials in J/K
                total_entropy = 0
                for i, material_amount in enumerate(material_amounts):
                    specific_heat = material_sp_heats[i]  # in J/g*K
                    molar_amount = material_amount  # in mol
                    molar_mass = material_objs[i]()._molar_mass  # in g/mol

                    # calculate the entropy
                    material_entropy = specific_heat * molar_amount * molar_mass
                    total_entropy += material_entropy

                # calculate the energy needed to get to the smallest boiling point
                heat_to_add = temp_change_needed * total_entropy

                # if enough heat is available, modify the vessel temp and boil off the material
                if heat_to_add < heat_available:
                    print("Raising Boil Vessel Temperature by {} Kelvin".format(temp_change_needed))

                    # change the vessel temperature to the smallest boiling point
                    self.temperature = smallest_bp

                    # updates total temp change and current temp
                    self.total_temp_change += self.temperature - self.current_temp
                    self.current_temp = self.temperature

                    # modify the amount of heat available
                    heat_available -= heat_to_add

                    # calculate the amount of heat needed to boil off all of the material
                    heat_to_boil_all = smallest_bp_amount * smallest_bp_enth_vap

                    # ensure the beaker has an entry for the material to be boiled off
                    if smallest_bp_name not in out_beaker._material_dict.keys():
                        out_beaker._material_dict[smallest_bp_name] = [smallest_bp_obj, 0.0]

                    # if enough heat is available, boil off all of the material
                    if heat_to_boil_all < heat_available:
                        print("Boiling Off {} mol of {}".format(smallest_bp_amount, smallest_bp_name))

                        # remove the material from the boil vessel's material dictionary
                        del self._material_dict[smallest_bp_name]

                        # add all the material to the beaker's material dictionary
                        out_beaker._material_dict[smallest_bp_name][1] = smallest_bp_amount

                        # modify the heat_change available
                        heat_available -= heat_to_boil_all

                    # if not enough heat is available to boil off all the material,
                    # boil off enough material to use up all the remaining heat
                    else:
                        # calculate the material that is boiled off by using all of the remaining heat
                        boiled_material = heat_available / smallest_bp_enth_vap

                        print("Boiling Off {} mol of {}".format(boiled_material, smallest_bp_name))

                        # subtract the boiled material from the boil vessel's material dictionary
                        self._material_dict[smallest_bp_name][1] -= boiled_material

                        # add the boiled material to the beaker's material dictionary
                        out_beaker._material_dict[smallest_bp_name][1] += boiled_material

                        # reduce the available heat energy to 0
                        heat_available = 0

                # raise the vessel temperature by using all of the available heat energy
                else:
                    # calculate the change in vessel temperature if all heat is used
                    vessel_temp_change = heat_available / total_entropy

                    # setting temp_change_needed equal to temp change in vessel
                    temp_change_needed = vessel_temp_change

                    print("Raising Boil Vessel Temperature by {}".format(vessel_temp_change))

                    # modify the boil vessel's temperature accordingly
                    self.temperature += vessel_temp_change

                    # updates total temp change and current temp
                    self.total_temp_change += self.temperature - self.current_temp
                    self.current_temp = self.temperature

                    # reduce the available heat energy to 0
                    heat_available = 0

            else:
                # calculate the change in vessel temperature
                vessel_temp_change = heat_available

                print("Raising Boil Vessel Temperature by {}".format(vessel_temp_change))

                # modify the boil vessel's temperature accordingly
                self.temperature += vessel_temp_change

                # updates total temp change and current temp
                self.total_temp_change += self.temperature - self.current_temp
                self.current_temp = self.temperature

                # reduce the available heat energy to 0
                heat_available = 0

        return 0

    def open_lid(self):
        """
        Method to open the vessel.

        Parameters
        ---------------
        None

        Returns
        ---------------
        None

        Raises
        ---------------
        None
        """

        if self.open_vessel:
            pass
        else:
            self.open_vessel = True
            self.pressure = 1
            # followed by several updates

    def close_lid(self):
        """
        Method to close the vessel.

        Parameters
        ---------------
        None

        Returns
        ---------------
        None

        Raises
        ---------------
        None
        """

        if not self.open_vessel:
            pass
        else:
            self.open_vessel = False
            # followed by several updates

    def _pour_by_volume(
            self,
            parameter,  # [target_vessel, d_volume, unit] unit is optional, if not included we assume the use of l
            dt
    ):
        """
        Method to pour the contents of the vessel into another vessel.

        Parameters
        ---------------
        `parameter` : `list`
            A list containing 3 elements: the target vessel, the volume of material being moved, and the volume unit.
        `dt` : `np.float32`
            The time-step of actions occurring in or to the vessel.

        Returns
        ---------------
        `reward` : `np.float32`
            The reward associated with the event.

        Raises
        ---------------
        None
        """

        # extract the relevant parameters
        target_vessel = parameter[0]
        d_volume = parameter[1]
        if len(parameter) == 3:
            unit = parameter[2]
        else:
            unit = 'l'
        d_volume = util.convert_volume(d_volume, unit)
        # collect data from the target vessel
        target_material_dict = target_vessel.get_material_dict()
        target_solute_dict = target_vessel.get_solute_dict()
        __, self_total_volume = util.convert_material_dict_to_volume(self._material_dict, unit="l")

        # set default reward equal to zero
        reward = 0

        # if this vessel is empty or the d_volume is equal to zero, do nothing
        if any([
            math.isclose(self_total_volume, 0.0, rel_tol=1e-6),
            math.isclose(d_volume, 0.0, rel_tol=1e-6)
        ]):
            __ = target_vessel.push_event_to_queue(
                events=None,
                feedback=None,
                dt=dt
            )

            return reward

        # if this vessel has enough volume of material to pour
        if self_total_volume - d_volume > 1e-6:
            # calculate the percentage of amount of materials to be poured
            d_percentage = d_volume / self_total_volume

            for M in copy.deepcopy(self._material_dict):
                # calculate the change of amount(mole) of each material
                d_mole = self._material_dict[M][1] * d_percentage

                # update material dict for this vessel
                self._material_dict[M][1] -= d_mole

                # update material dict for the target vessel, if it's in target vessel
                if M in target_material_dict:
                    target_material_dict[M][1] += d_mole
                # if it's not in target vessel, create it in material dict
                else:
                    target_material_dict[M] = [
                        copy.deepcopy(self._material_dict[M][0]),
                        d_mole,
                        'mol'
                    ]

            for Solute in copy.deepcopy(self._solute_dict):
                # if solute not in target vessel, create it in solute dict
                if Solute not in target_solute_dict:
                    target_solute_dict[Solute] = {}

                for Solvent in self._solute_dict[Solute]:
                    # calculate the change of amount in each solvent and update the solute dict
                    d_mole = self._solute_dict[Solute][Solvent][1] * d_percentage
                    self._solute_dict[Solute][Solvent][1] -= d_mole

                    # check if the solvent is in target material and update the vessel accordingly
                    if Solvent in target_solute_dict[Solute]:
                        target_solute_dict[Solute][Solvent][1] += d_mole
                    else:
                        target_solute_dict[Solute][Solvent] = [convert_to_class([Solvent])[0], d_mole, 'mol']

        # if this vessel has less liquid than calculated amount then everything gets poured out
        else:
            # update material_dict for both vessels
            for M in copy.deepcopy(self._material_dict):
                # pour all of this material
                d_mole = self._material_dict[M][1]

                # check if this material is in the target vessel and update the material dictionary
                if M in target_material_dict:
                    target_material_dict[M][1] += d_mole
                else:
                    target_material_dict[M] = [copy.deepcopy(self._material_dict[M][0]), d_mole, 'mol']

                # remove the material from this vessel
                self._material_dict.pop(M)

                # also remove the material from `self._layers_position_dict` if it's in the dict
                if M in self._layers_position_dict:
                    self._layers_position_dict.pop(M)

            # update solute_dict for both vessels
            for solute in copy.deepcopy(self._solute_dict):
                # if solute not in target vessel, create its entry
                if solute not in target_solute_dict:
                    target_solute_dict[solute] = {}

                for solvent in self._solute_dict[solute]:
                    # calculate the change of amount in each solvent
                    d_mole = self._solute_dict[solute][solvent][1]

                    # check if that solvent is in target material
                    if solvent in target_solute_dict[solute]:
                        target_solute_dict[solute][solvent][1] += d_mole
                    else:
                        target_solute_dict[solute][solvent] = [convert_to_class([solvent])[0], d_mole, 'mol']

                # remove the solute from the solute dictionary
                self._solute_dict.pop(solute)  # pop the solute

        # deal with overflow
        v_max = target_vessel.get_max_volume()
        target_material_dict, target_solute_dict, temp_reward = util.check_overflow(
            material_dict=target_material_dict,
            solute_dict=target_solute_dict,
            v_max=v_max,
            unit=self.unit
        )

        # update the reward
        reward += temp_reward

        # update target vessel's material amount
        event_1 = ['update material dict', target_material_dict]

        # update target vessel's solute dict
        event_2 = ['update solute dict', target_solute_dict]

        # create a event to reset material's position and variance in target vessel
        event_3 = ['fully mix']

        # push event to target vessel
        __ = target_vessel.push_event_to_queue(
            events=None,
            feedback=[event_1, event_2, event_3],
            dt=dt
        )

        return reward

    def _drain_by_pixel(
            self,
            parameter,  # [target_vessel, n_pixel]
            dt
    ):
        """
        Method to drain a vessel gradually by pixel count.

        Parameters
        ---------------
        `parameters` : `list`
            A list containing two elements: the target vessel and the number of pixels to transfer.
        `dt` : `np.float32`
            The time-step of actions occurring in or to the vessel.

        Returns
        ---------------
        `reward` : `list`
            The reward associated with this event.

        Raises
        ---------------
        None
        """

        # extract the necessary parameters
        target_vessel = parameter[0]
        n_pixel = parameter[1]

        # collect data
        target_material_dict = target_vessel.get_material_dict()
        target_solute_dict = target_vessel.get_solute_dict()
        __, self_total_volume = util.convert_material_dict_to_volume(self._material_dict, unit=self.unit)

        # print the old and new dictionaries to the terminal
        print(
            '-------{}: {} (old_material_dict)-------'.format(
                self.label,
                self._material_dict
            )
        )
        print(
            '-------{}: {} (old_solute_dict)-------'.format(
                self.label,
                self._solute_dict
            )
        )
        print(
            '-------{}: {} (old_material_dict)-------'.format(
                target_vessel.label,
                target_material_dict
            )
        )
        print(
            '-------{}: {} (old_solute_dict)-------'.format(
                target_vessel.label,
                target_solute_dict
            )
        )

        # set default reward equal to zero
        reward = 0

        # if this vessel is empty or the d_volume is equal to zero, do nothing
        if any([
            math.isclose(self_total_volume, 0.0, rel_tol=1e-6),
            math.isclose(n_pixel, 0.0, rel_tol=1e-6)
        ]):
            __ = target_vessel.push_event_to_queue(
                events=None,
                feedback=None,
                dt=dt
            )
            return reward

        # calculate pixels and create a dict to store how many pixels get drained of each color
        color_to_pixel = {}  # float as key may not be a good idea! maybe change this later
        (decimal, integer) = math.modf(n_pixel)  # split decimal and integer
        for i in range(int(integer)):
            color = round(self._layers[i].item(), 3)  # convert to float and round to 3 decimal
            if color not in color_to_pixel:
                color_to_pixel[color] = 1
            else:
                color_to_pixel[color] += 1
        if decimal > 0:
            color = round(self._layers[int(integer)].item(), 3)
            if color not in color_to_pixel:
                color_to_pixel[color] = decimal
            else:
                color_to_pixel[color] += decimal

        # create a dict to calculate the change of each solute for updating the material dict
        d_solute = {}
        for Solute in self._solute_dict:
            d_solute[Solute] = 0.0

        # M is the solvent that's drained out
        for M in copy.deepcopy(self._material_dict):
            # if the solvent's colour is in color_to_pixel (means it get drained)
            if self._material_dict[M][0]().get_color() in color_to_pixel:
                # calculate the d_mole of this solvent
                pixel_count = color_to_pixel[self._material_dict[M][0]().get_color()]
                d_volume = (pixel_count / self.n_pixels) * self.v_max

                # convert volume to amount (mole)
                density = self._material_dict[M][0]().get_density()
                molar_mass = self._material_dict[M][0]().get_molar_mass()
                d_mole = util.convert_volume_to_mole(
                    volume=d_volume,
                    density=density,
                    molar_mass=molar_mass
                )

                # if there is some of this solvent left
                if self._material_dict[M][1] - d_mole > 1e-6:
                    # calculate the drained ratio
                    d_percentage = d_mole / self._material_dict[M][1]

                    # update the vessel's material dictionary
                    self._material_dict[M][1] -= d_mole

                    # check if the solvent is in target vessel and update it's material dictionary
                    if M in target_material_dict:
                        target_material_dict[M][1] += d_mole
                    else:
                        target_material_dict[M] = [copy.deepcopy(self._material_dict[M][0]), d_mole, 'mol']

                    # update solute_dict for both vessels
                    for Solute in self._solute_dict:
                        if M in self._solute_dict[Solute]:
                            # calculate the amount of moles
                            d_mole = self._solute_dict[Solute][M][1] * d_percentage

                            # update the material dictionaries
                            self._solute_dict[Solute][M][1] -= d_mole
                            d_solute[Solute] += d_mole

                            # if all solutes are used up, eliminate the solute dictionary
                            if Solute not in target_solute_dict:
                                target_solute_dict[Solute] = {}

                            # update the target solute dictionary
                            if M in target_solute_dict[Solute]:
                                target_solute_dict[Solute][M][1] += d_mole
                            else:
                                target_solute_dict[Solute][M] = [convert_to_class([M])[0], d_mole, 'mol']

                # if all materials are drained out
                else:
                    # calculate the d_mole of this solvent
                    d_mole = self._material_dict[M][1]

                    # check if it's in target vessel and update the material dictionary
                    if M in target_material_dict:
                        target_material_dict[M][1] += d_mole
                    else:
                        target_material_dict[M] = [copy.deepcopy(self._material_dict[M][0]), d_mole, 'mol']

                    self._material_dict.pop(M)
                    self._layers_position_dict.pop(M)

                    # update solute_dict for both vessels
                    for Solute in copy.deepcopy(self._solute_dict):
                        if M in self._solute_dict[Solute]:
                            # calculate the amount to drain
                            d_mole = self._solute_dict[Solute][M][1]

                            # store the change of solute in d_solute
                            d_solute[Solute] += d_mole

                            # if all solutes are used up, eliminate the solute dictionary
                            if Solute not in target_solute_dict:
                                target_solute_dict[Solute] = {}

                            # update the target solute dictionary
                            if M in target_solute_dict[Solute]:
                                target_solute_dict[Solute][M][1] += d_mole
                            else:
                                target_solute_dict[Solute][M] = [convert_to_class([M])[0], d_mole, 'mol']

                            # pop this solvent from the solute
                            self._solute_dict[Solute].pop(M)

        for Solute in copy.deepcopy(self._solute_dict):
            empty_flag = True

            # pop solute from solute dict if it's empty
            if not self._solute_dict[Solute]:
                self._solute_dict.pop(Solute)
                empty_flag = False
            else:
                for Solvent in self._solute_dict[Solute]:
                    if abs(self._solute_dict[Solute][Solvent][1] - 0.0) > 1e-6:
                        empty_flag = False

            if empty_flag:
                self._solute_dict.pop(Solute)

        # use d_solute to update material dict for solute
        for M in d_solute:
            # if M still in solute dict, calculate the amount of it drained
            if M in self._solute_dict:
                d_mole = d_solute[M]
                self._material_dict[M][1] -= d_mole

                if M in target_material_dict:
                    target_material_dict[M][1] += d_mole
                else:
                    target_material_dict[M] = [copy.deepcopy(self._material_dict[M][0]), d_mole, 'mol']
            # if M no longer in solute dict, which means all of this solute is drained
            else:
                d_mole = d_solute[M]

                if M in target_material_dict:
                    target_material_dict[M][1] += d_mole
                else:
                    target_material_dict[M] = [copy.deepcopy(self._material_dict[M][0]), d_mole, 'mol']

                # pop it from material dict since all drained out
                self._material_dict.pop(M)

        # deal with overflow
        v_max = target_vessel.get_max_volume()
        target_material_dict, target_solute_dict, temp_reward = util.check_overflow(
            material_dict=target_material_dict,
            solute_dict=target_solute_dict,
            v_max=v_max,
            unit=self.unit
        )

        reward += temp_reward

        print(
            '-------{}: {} (new_material_dict)-------'.format(
                self.label,
                self._material_dict
            )
        )
        print(
            '-------{}: {} (new_solute_dict)-------'.format(
                self.label,
                self._solute_dict
            )
        )
        print(
            '-------{}: {} (new_material_dict)-------'.format(
                target_vessel.label,
                target_material_dict
            )
        )
        print(
            '-------{}: {} (new_solute_dict)-------'.format(
                target_vessel.label,
                target_solute_dict
            )
        )

        # update target vessel's material amount
        event_1 = ['update material dict', target_material_dict]

        # update target vessel's solute dict
        event_2 = ['update solute dict', target_solute_dict]

        # create a event to reset material's position and variance in target vessel
        event_3 = ['fully mix']

        # push event to target vessel
        __ = target_vessel.push_event_to_queue(
            events=None,
            feedback=[event_1, event_2, event_3],
            dt=dt
        )

        return reward

    def _fully_mix(
            self,
            parameter,
            dt
    ):
        """
        Method to completely mix a beaker.

        Parameters
        ---------------
        `parameters` : `list`
            A list containing parameters used to properly perform the fully mix event.
        `dt` : `np.float32`
            The time-step of actions occurring in or to the vessel.

        Returns
        ---------------
        `merged` : `list`
            The events queue list updated with additional events depending on the switches.

        Raises
        ---------------
        None
        """

        # create new layer_position_dict
        new_layers_position_dict = {}

        # iterate through each material
        for M in self._material_dict:
            # do not fill in solute (solute does not form layer)
            if not self._material_dict[M][0]().is_solute():
                new_layers_position_dict[M] = 0.0

        # Add Air
        new_layers_position_dict[self.Air.get_name()] = 0.0

        # reset the variances
        self._layers_variance = 2.0

        # update self._layers_position_dict
        self._layers_position_dict = new_layers_position_dict

    def _update_material_dict(
            self,
            parameter,  # [new_material_dict]
            dt
    ):
        """
        Method to update the material dictionary.

        Parameters
        ---------------
        `parameters` : `list`
            A list containing a single element, the intended new material dictionary.
        `dt` : `np.float32`
            The time-step of actions occurring in or to the vessel.

        Returns
        ---------------
        None

        Raises
        ---------------
        None
        """

        new_material_dict = util.convert_material_dict_units(parameter[0])

        self._material_dict = util.organize_material_dict(new_material_dict)

    def _update_solute_dict(
            self,
            parameter,  # [new_solute_dict]
            dt
    ):
        """
        Method to update the solute dictionary.

        Parameters
        ---------------
        `parameters` : `list`
            A list containing a single element, the intended new solute dictionary.
        `dt` : `np.float32`
            The time-step of actions occurring in or to the vessel.

        Returns
        ---------------
        None

        Raises
        ---------------
        None
        """

        new_solute_dict = util.convert_solute_dict_units(parameter[0])

        # organize the target_solute_dict so it includes all solute and solvent
        self._solute_dict = util.organize_solute_dict(
            material_dict=self._material_dict,
            solute_dict=new_solute_dict
        )

    def _mix(
            self,
            parameter,  # [mixing_parameter]
            dt
    ):
        """
        Method to mix a vessel.

        Parameters
        ---------------
        `parameters` : `list`
            A list containing a single element, mixing parameters.
        `dt` : `np.float32`
            The time-step of actions occurring in or to the vessel.

        Returns
        ---------------
        `reward` : `np.float32`
            The reward associated with this event.

        Raises
        ---------------
        None
        """

        # set default reward equal to zero
        reward = 0

        # get mixing parameter from parameter if mixing, or get dt as mixing parameter for settling
        mixing_parameter = parameter[0] if parameter[0] else dt

        # collect data (according to separate.mix()):

        # convert the material dictionary to volumes in mL
        self_volume_dict, __ = util.convert_material_dict_to_volume(self._material_dict, unit=self.unit)

        layers_variance = self._layers_variance

        solvent_volume = []
        layers_position = []
        layers_density = []
        solute_polarity = []
        solvent_polarity = []
        solute_amount = []

        if self._solute_dict:
            for Solute in self._solute_dict:
                # append empty lists for each solute
                solute_amount.append([])

                # collect polarity
                solute_polarity.append(self._material_dict[Solute][0]().get_polarity())
        else:
            solute_amount.append([])
            solute_polarity.append(0.0)

        for M in self._layers_position_dict:  # if M forms a layer
            if M == 'Air':  # skip Air for now
                continue

            # if material exists in dictionary
            if M in self._material_dict.keys():
                # if the material is a solvent
                if self._material_dict[M][0]().is_solvent():
                    solvent_volume.append(self_volume_dict[M])
                    solvent_polarity.append(self._material_dict[M][0]().get_polarity())
                    solute_counter = 0

                    if self._solute_dict:
                        # fill in solute_amount
                        for Solute in self._solute_dict:
                            solute_amount[solute_counter].append(self._solute_dict[Solute][M][1])
                            solute_counter += 1
                    else:
                        solute_amount[0].append(0.0)

            # if material exists in dictionary
            if M in self._material_dict.keys():
                layers_position.append(self._layers_position_dict[M])
                layers_density.append(self._material_dict[M][0]().get_density())

        # Add Air
        layers_position.append(self._layers_position_dict['Air'])
        layers_density.append(self.Air.get_density())

        # execute the mix function
        new_layers_position, self._layers_variance, new_solute_amount, __ = separate.mix(
            A=np.array(solvent_volume),
            B=np.array(layers_position),
            C=layers_variance,
            D=np.array(layers_density),
            Spol=np.array(solute_polarity),
            Lpol=np.array(solvent_polarity),
            S=np.array(solute_amount),
            mixing=mixing_parameter
        )

        # use results returned from 'mix' to update self._layers_position_dict and self._solute_dict
        layers_counter = 0  # count position for layers in new_layers_position
        solvent_counter = 0  # count position for solvent in new_solute_amount for each solute
        for M in self._layers_position_dict:
            if M == 'Air':  # skip Air for now
                continue
            self._layers_position_dict[M] = new_layers_position[layers_counter]
            if self._solute_dict:
                layers_counter += 1
                if self._material_dict[M][0]().is_solvent():
                    solute_counter = 0  # count position for solute in new_solute_amount
                    for Solute in self._solute_dict:
                        solute_amount = new_solute_amount[solute_counter][solvent_counter]
                        self._solute_dict[Solute][M][1] = solute_amount
                        solute_counter += 1
                    solvent_counter += 1

        # deal with Air
        self._layers_position_dict['Air'] = new_layers_position[layers_counter]

        return reward

    def _update_layers(
            self,
            parameter,
            dt
    ):
        """
        Modify self._layers.

        Parameters
        ---------------
        `parameters` : `list`
            A list containing parameters to properly perform this events.
        `dt` : `np.float32`
            The time-step of actions occurring in or to the vessel.

        Returns
        ---------------
        None

        Raises
        ---------------
        None
        """

        # collect data (according to separate.map())
        layers_amount = []
        layers_position = []
        layers_color = []
        layers_variance = self._layers_variance
        self_volume_dict, self_total_volume = util.convert_material_dict_to_volume(
            self._material_dict,
            unit=self.unit
        )

        for M in self._layers_position_dict:
            if M == 'Air':
                continue

            # if material exists in dictionary
            if M in self._material_dict.keys():
                # if not a solute
                if not self._material_dict[M][0]().is_solute():
                    layers_amount.append(self_volume_dict[M])
                layers_position.append((self._layers_position_dict[M]))
                layers_color.append(self._material_dict[M][0]().get_color())

        # calculate air
        air_volume = self.v_max - self_total_volume
        if air_volume < 1e-6:
            air_volume = 0.0
        layers_amount.append(air_volume)
        layers_position.append(self._layers_position_dict['Air'])
        layers_color.append(self.Air.get_color())

        '''
        self._layers = separate.map_to_state(
            A=np.array(layers_amount),
            B=np.array(layers_position),
            C=layers_variance,
            colors=layers_color,
            x=separate.x
        )
        '''

    # function to set the volume of the container and to specify the units
    def set_volume(self, volume: float, unit='l', override=False):
        """
        Method to set the volume of the vessel and specify the units of the volume of the vessel.

        Parameters
        ---------------
        `volume` : `np.float32`
            The intended new volume of the vessel.
        `unit` : `str`
            The units of the volume of the vessel.
        `override` : `bool`
            Whether or not the material and solute dictionaries are NOT overwritten in the event of an overflow.

        Returns
        ---------------
        None

        Raises
        ---------------
        None
        """

        if not self._material_dict and not self._solute_dict:
            self.volume = util.convert_volume(volume, unit)
        elif override:
            self.volume = util.convert_volume(volume, unit)
            self._material_dict, self._solute_dict, _ = util.check_overflow(self._material_dict, self._solute_dict,
                                                                            self.volume, unit)
        else:
            raise ValueError('Material dictionary or solute dictionary is not empty')

    def set_v_min(self, volume: float, unit='l'):
        """
        Method to set the minimal volume of the vessel and specify the units of the volume of the vessel.

        Parameters
        ---------------
        `volume` : `np.float32`
            The intended new volume of the vessel.
        `unit` : `str`
            The units of the volume of the vessel.
        `override` : `bool`
            Whether or not the material and solute dictionaries are NOT overwritten in the event of an overflow.

        Returns
        ---------------
        None

        Raises
        ---------------
        None
        """

        self.v_min = util.convert_volume(volume, unit)

    def set_v_max(self, volume: float, unit='l'):
        """
        Method to set the maximal volume of the vessel and specify the units of the volume of the vessel.

        Parameters
        ---------------
        `volume` : `np.float32`
            The intended new volume of the vessel.
        `unit` : `str`
            The units of the volume of the vessel.

        Returns
        ---------------
        None

        Raises
        ---------------
        None
        """

        self.v_max = util.convert_volume(volume, unit)

    def get_concentration(self, materials=[]):
        """
        Method to convert molar volume to concentration.

        Parameters
        ---------------
        `materials` : `list`
            List of materials to check against the material dictionary.

        Returns
        ---------------
        `C` : `np.array`
            An array of the concentrations (in mol/L) of each chemical in the experiment.

        Raises
        ---------------
        None
        """

        # if not initially provided, fill the materials list with the materials in the vessel
        if not materials:
            materials = list(self._material_dict.keys())

        # get the vessel volume
        V = self.get_volume()

        # set up lists to contain the vessel's materials and the material amounts
        materials_in_vessel = []
        n_list = []

        # iteracte through the material dictionary to update the above lists
        for key, item in self._material_dict.items():
            materials_in_vessel.append(key)
            n_list.append(item[1])

        # convert the list of amounts to an array
        n = np.array(n_list)

        # create an array containing the concentrations of each chemical
        C = np.zeros(len(materials), dtype=np.float32)

        # iterate through the materials required in the concentration array
        for i, req_material in enumerate(materials):
            # if the requested material is not in the vessel, assign a concentration of 0
            if req_material not in materials_in_vessel:
                C[i] = 0
            else:
                # if the requested material is found, acquire the material's concentration in the vessel
                material_index = materials_in_vessel.index(req_material)
                C[i] = n[material_index] / V

        return C

    # functions to access private properties
    def get_material_amount(
            self,
            material_name=None
    ):
        """
        Method to get the material amount of a material in the material dictionary.

        Parameters
        ---------------
        `material_name` : `str`
            The name of the material in the material dictionary.

        Returns
        ---------------
        `amount` : `np.float32`
            The amount of the requested material.

        Raises
        ---------------
        None
        """

        if isinstance(material_name, list):
            amount = []
            for i in material_name:
                try:
                    amount.append(self._material_dict[i][1])
                except KeyError:
                    amount.append(0.0)
        else:
            try:
                amount = self._material_dict[material_name][1]
            except KeyError:
                amount = 0.0

        return amount

    def get_material_volume(
            self,
            material_name=None
    ):
        """
        Method to obtain the volume of a material in the vessel.

        Parameters
        ---------------
        `material_name` : `str`
            The name of the material in the material dictionary.

        Returns
        ---------------
        `amount` : `np.float32`
            The volumetric amount of the material.

        Raises
        ---------------
        None
        """

        self_volume_dict, self_total_volume = util.convert_material_dict_to_volume(
            self._material_dict,
            unit=self.unit
        )

        if isinstance(material_name, list):
            amount = []
            for i in material_name:
                try:
                    amount.append(self_volume_dict[i])
                except KeyError:
                    if material_name == 'Air':
                        return self.v_max - self_total_volume
                    amount.append(0.0)
        else:
            try:
                amount = self_volume_dict[material_name]
            except KeyError:
                if material_name == 'Air':
                    amount = self.v_max - self_total_volume
                else:
                    amount = 0.0

        return amount

    def get_material_position(
            self,
            material_name=None
    ):
        """
        Method to get the position of the material in a layer.

        Parameters
        ---------------
        `material_name` : `str`
            The name of the material in the material dictionary.

        Returns
        ---------------
        `position` : `np.int64`
            The position of the material in the layer dictionary.

        Raises
        ---------------
        None
        """

        if isinstance(material_name, list):
            position = []
            for i in material_name:
                try:
                    position.append(self._layers_position_dict[i])
                except KeyError:
                    position.append(0.0)
                    if i != 'Air':
                        print("Error: requesting position for {} (non-existing material)".format(i))
        else:
            try:
                position = self._layers_position_dict[material_name]
            except KeyError:
                if material_name != 'Air':
                    print(
                        "Error: requesting position for {} (non-existing material)".format(
                            material_name
                        )
                    )
                position = 0.0

        return position

    def get_material_variance(self):
        """
        Method to get the material variance property.

        Parameters
        ---------------
        None

        Returns
        ---------------
        `layers_variance` : `np.float32`
            The variance of the layers dictionary.

        Raises
        ---------------
        None
        """

        return self._layers_variance

    def get_layers(self):
        """
        Method to get the vessel layers property.

        Parameters
        ---------------
        None

        Returns
        ---------------
        `amount` : `np.array`
            The array containing layers.

        Raises
        ---------------
        None
        """

        return np.copy(self._layers)

    def get_material_color(self, material_name):
        """
        Method to get the material color property.

        Parameters
        ---------------
        `material_name` : `np.float32`
            The name of the material in the material dictionary.

        Returns
        ---------------
        `material_color` : `np.float32`
            A number representing the color of the specified material.

        Raises
        ---------------
        None
        """

        return self._material_dict[material_name][0]().get_color()

    def get_material_dict(self):
        """
        Method to get the material dictionary property.

        Parameters
        ---------------
        None

        Returns
        ---------------
        `material_dict` : `dict`
            The vessel's material dictionary.

        Raises
        ---------------
        None
        """

        return copy.deepcopy(self._material_dict)

    def get_solute_dict(self):
        """
        Method to get the solute dictionary property.

        Parameters
        ---------------
        None

        Returns
        ---------------
        `solute_dict` : `dict`
            The vessel's solute dictionary.

        Raises
        ---------------
        None
        """

        return copy.deepcopy(self._solute_dict)

    def get_position_and_variance(
            self,
            dict_or_list='dict'
    ):
        """
        Method to get the material position and variance property.

        Parameters
        ---------------
        `dict_or_list` : `str`
            Indicating if the output position list should be a list or dict.

        Returns
        ---------------
        `position_list` : `list` or `dict`
            An object containing the layer positions as a list or a dict.
        `layers_variance` : `np.float64`
            The variance of the layers dictionary.

        Raises
        ---------------
        None
        """

        position_list = []

        if dict_or_list == 'dict':
            position_list = copy.deepcopy(self._layers_position_dict)
        elif dict_or_list == 'list':
            for L in self._layers_position_dict:
                position_list.append(self._layers_position_dict[L])

        return position_list, self._layers_variance

    def get_max_volume(self):
        """
        Method to get the vessel's maximal volume property.

        Parameters
        ---------------
        None

        Returns
        ---------------
        `v_max` : `np.float32`
            The maximal volume of the vessel.

        Raises
        ---------------
        None
        """

        return self.v_max

    def get_min_volume(self):
        """
        Method to get the vessel's minimal volume property.

        Parameters
        ---------------
        None

        Returns
        ---------------
        `v_min` : `np.float32`
            The minimum volume of the vessel.

        Raises
        ---------------
        None
        """

        return self.v_min

    def get_Tmin(self):
        """
        Method to get the vessel's minimal temperature property.

        Parameters
        ---------------
        None

        Returns
        ---------------
        `Tmin` : `np.float32`
            The minimum temperature of the vessel.

        Raises
        ---------------
        None
        """

        return self.Tmin

    def get_Tmax(self):
        """
        Method to get the vessel's maximal temperature property.

        Parameters
        ---------------
        None

        Returns
        ---------------
        `Tmax` : `np.float32`
            The maximal temperature of the vessel.

        Raises
        ---------------
        None
        """

        return self.Tmax

    def get_pmax(self):
        """
        Method to get the vessel's maximal pressure property.

        Parameters
        ---------------
        None

        Returns
        ---------------
        `max_pressure` : `np.float32`
            The maximal pressure of the vessel based on the vessel's material dictionary,
            maximal temperature, and minimal volume.

        Raises
        ---------------
        None
        """

        # set up a variable to contain the total pressure
        max_pressure = 0

        # calculate the total pressure in a vessel using the material dictionary
        for item in self._material_dict.items():
            max_pressure += item[1][1] * R * self.Tmax / self.v_min

        # if the vessel contains no material use 1 atm as a baseline (in kPa)
        max_pressure = 101.325

        return max_pressure

    def get_pressure(self):
        """
        Method to get the vessel's maximal pressure property.

        Parameters
        ---------------
        None

        Returns
        ---------------
        `total_pressure` : `np.float32`
            The total pressure of the vessel from aggregate pressures based on the vessel's material dictionary,
            maximal temperature, and minimal volume.

        Raises
        ---------------
        None
        """

        # set up a variable to contain the total pressure
        total_pressure = 0

        # calculate the total pressure in a vessel using the material dictionary
        for item in self._material_dict.items():
            total_pressure += item[1][1] * R * self.temperature / self.volume

        # if the vessel contains no material use 1 atm as a baseline (in kPa)
        if total_pressure == 0:
            total_pressure = 101.325

        return total_pressure

    def get_part_pressure(self):
        """
        Method to get the vessel's maximal pressure property.

        Parameters
        ---------------
        None

        Returns
        ---------------
        `part_pressures` : `list`
            A list of the partial pressures of each of the materials in the vessel.

        Raises
        ---------------
        None
        """

        # set up a variable to contain the partial pressures
        part_pressures = np.zeros(len(self._material_dict))

        # calculate the total pressure in a vessel using the material dictionary
        for i, item in enumerate(self._material_dict.items()):
            part_pressures[i] = item[1][1] * R * self.temperature / self.volume

        return part_pressures

    def get_defaultdt(self):
        """
        Method to get the vessel's default time-step property.

        Parameters
        ---------------
        None

        Returns
        ---------------
        `default_dt` : `np.float32`
            The default time-step of the vessel.

        Raises
        ---------------
        None
        """

        return self.default_dt

    def get_temperature(self):
        """
        Method to get the vessel's temperature property.

        Parameters
        ---------------
        None

        Returns
        ---------------
        `temperature` : `np.float32`
            The vessel temperature.

        Raises
        ---------------
        None
        """

        return self.temperature

    def get_volume(self):
        """
        Method to get the vessel's volume property.

        Parameters
        ---------------
        None

        Returns
        ---------------
        `volume` : `np.float32`
            The vessel volume.

        Raises
        ---------------
        None
        """

        return self.volume

    def get_current_volume(self):
        """
        Method to get the vessel's current volume property.

        Parameters
        ---------------
        None

        Returns
        ---------------
        `volume` : `np.float32`
            The volume of the materials in the material dictionary in the vessel's volume.

        Raises
        ---------------
        None
        """

        return util.convert_material_dict_to_volume(self._material_dict, unit=self.unit)

    # ---------- SAVING/LOADING FUNCTIONS ---------- #

    def save_vessel(self, vessel_rootname: str):
        """
        Method to save a vessel as a pickle file.

        Parameters
        ---------------
        `vessel_rootname` : `str` (default="")
            The intended file root of the vessel (no extension; not the absolute path).

        Returns
        ---------------
        None

        Raises
        ---------------
        None
        """

        # use the vessel path that was given upon initialization or during parameter verification
        output_directory = os.path.dirname(os.path.realpath('reaction_bench_v0_engine.py'))
        vessel_filename = "{}.pickle".format(vessel_rootname)
        open_file = os.path.join(output_directory, vessel_filename)

        # delete any existing vessel files to ensure the vessel is saved as intended
        if os.path.exists(open_file):
            os.remove(open_file)

        # open the intended vessel file and save the vessel as a pickle file
        with open(open_file, 'wb') as vessel_file:
            pickle.dump(self, vessel_file)

    def load_vessel(self, vessel_path: str):
        """
        Method to load a vessel from a pickle file.

        Parameters
        ---------------
        `vessel_path` : `str` (default="")
            The filepath to the pickle file containing the vessel (no extension; not the absolute path).

        Returns
        ---------------
        None

        Raises
        ---------------
        None
        """

        with open(vessel_path, 'rb') as handle:
            v = pickle.load(handle)
            self._material_dict = v._material_dict  # material.name: [material(), amount]; amount is in mole
            self._solute_dict = v._solute_dict  # solute.name: [solvent(), amount]; amount is in mole

            # initialize parameters
            self.label = v.label
            self.w2v = v.w2v
            self.temperature = v.temperature
            self.pressure = v.pressure
            self.volume = v.volume
            self.v_max = v.v_max
            self.v_min = v.v_min
            self.Tmax = v.Tmax
            self.Tmin = v.Tmin
            self.open_vessel = v.open_vessel
            self.default_dt = v.default_dt
            self.n_pixels = v.n_pixels

            # switches
            self.settling_switch = v.settling_switch
            self.layer_switch = v.layer_switch

            # create Air （not in material dict)
            self.Air = v.Air

            # for vessel's pixel representation
            # layer's pixel representation, initially filled with Air's color
            self._layers = v._layers

            # layers gaussian representation
            self._layers_position_dict = v._layers_position_dict
            self._layers_variance = v._layers_variance

            # calculate the maximal pressure based on what material is in the vessel
            self.pmax = v.pmax

            # event dict holding all the event functions
            self._event_dict = {
                'temperature change': self._update_temperature,
                'pour by volume': self._pour_by_volume,
                'drain by pixel': self._drain_by_pixel,
                'fully mix': self._fully_mix,
                'update material dict': self._update_material_dict,
                'update solute dict': self._update_solute_dict,
                'mix': self._mix,
                'update_layer': self._update_layers,
                'change_heat': self._change_heat
            }

            # event queues
            self._event_queue = v._event_queue  # [['event', parameters], ['event', parameters] ... ]
            self._feedback_queue = v._feedback_queue  # [same structure as event queue]<|MERGE_RESOLUTION|>--- conflicted
+++ resolved
@@ -400,11 +400,6 @@
                         "An error has caused the temperature of the vessel to exceed the "
                         "boiling point of at least one material. Press Enter to exit."
                     )
-<<<<<<< HEAD
-            except:
-                print("No material remaining in the boil vessel. Only the vessel and air will be heated.")
-                return -1
-=======
                     exit()
             except ValueError:
                 print(
@@ -413,7 +408,6 @@
                     "Press Enter to exit."
                 )
                 reward = -1
->>>>>>> 8184057e
 
             if material_amounts:
                 # determine the material with the smallest boiling point and its value
