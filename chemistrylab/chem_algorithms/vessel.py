--- conflicted
+++ resolved
@@ -418,35 +418,26 @@
                 # use Q = mcT, with c = the mass-weighted specific heat capacities of all materials
                 temp_change_needed = smallest_bp - self.temperature
 
-                # calculate the total entropy of all the materials in J/K
-                total_entropy = 0
-                for i, material_amount in enumerate(material_amounts):
-                    specific_heat = material_sp_heats[i] # in J/g*K
-                    molar_amount = material_amount # in mol
-                    molar_mass = material_objs[i]()._molar_mass # in g/mol
-
-                    # calculate the entropy
-                    material_entropy = specific_heat * molar_amount * molar_mass
-                    total_entropy += material_entropy
-
-                # calculate the energy needed to get to the smallest boiling point
-                heat_to_add = temp_change_needed * total_entropy
-
-                # if enough heat is available, modify the vessel temp and boil off the material
-                if heat_to_add < heat_available:
-                    print("Raising Boil Vessel Temperature by {} Kelvin".format(temp_change_needed))
-
-<<<<<<< HEAD
-                    # change the vessel temperature to the smallest boiling point
-                    self.temperature = smallest_bp
-=======
             # calculate the total entropy of all the materials in J/K
             total_entropy = 0
             for i, material_amount in enumerate(material_amounts):
                 specific_heat = material_sp_heats[i]  # in J/g*K
                 molar_amount = material_amount  # in mol
                 molar_mass = material_objs[i]()._molar_mass  # in g/mol
->>>>>>> f668feaf
+
+                    # calculate the entropy
+                    material_entropy = specific_heat * molar_amount * molar_mass
+                    total_entropy += material_entropy
+
+                # calculate the energy needed to get to the smallest boiling point
+                heat_to_add = temp_change_needed * total_entropy
+
+                # if enough heat is available, modify the vessel temp and boil off the material
+                if heat_to_add < heat_available:
+                    print("Raising Boil Vessel Temperature by {} Kelvin".format(temp_change_needed))
+
+                    # change the vessel temperature to the smallest boiling point
+                    self.temperature = smallest_bp
 
                     # updates total temp change and current temp
                     self.total_temp_change += self.temperature - self.current_temp
@@ -1152,13 +1143,8 @@
 
         # collect data (according to separate.mix()):
 
-<<<<<<< HEAD
-        # convert the material dictionary volumes
-        self_volume_dict, __ = util.convert_material_dict_to_volume(self._material_dict)
-=======
         # convert the material dictionary to volumes in mL
         self_volume_dict, __ = util.convert_material_dict_to_volume(self._material_dict, unit=self.unit)
->>>>>>> f668feaf
 
         layers_variance = self._layers_variance
 
