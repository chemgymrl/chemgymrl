"""
Module to define the vessel object and it's associated functionality.
:title: vessel.py
:author: Chris Beeler, Nicholas Paquin, and Mitchell Shahen
:history: 2020-07-22
"""

# pylint: disable=invalid-name
# pylint: disable=protected-access
# pylint: disable=too-many-arguments
# pylint: disable=too-many-branches
# pylint: disable=too-many-instance-attributes
# pylint: disable=too-many-lines
# pylint: disable=too-many-locals
# pylint: disable=too-many-nested-blocks
# pylint: disable=too-many-statements
# pylint: disable=unused-argument
# pylint: disable=wrong-import-order

import copy
import math
import numpy as np
import sys
import os
import pickle

sys.path.append("../../")
from chemistrylab.chem_algorithms import material, util
from chemistrylab.extract_algorithms import separate
from chemistrylab.reactions.get_reactions import convert_to_class

# the gas constant (in kPa * L * mol**-1 * K**-1)
R = 8.314462619


class Vessel:
    """
    Class defining the Vessel object.
    """

    def __init__(
            self,
            label,  # Name of the vessel
            temperature=297.0,  # K
            volume=1.0,  # L
            unit='l',
            materials={},  # moles of materials
            solutes={},  # moles of solutes
            v_max=1.0,  # L
            v_min=0.001,  # L
            Tmax=500.0,  # Kelvin
            Tmin=250.0,  # Kelvin
            default_dt=0.05,  # Default time for each step
            n_pixels=100,  # Number of pixel to represent layers
            open_vessel=True,  # True means no lid
            settling_switch=True,  # switch used for defaults
            layer_switch=True,  # switch used for defaults
    ):
        """
        Constructor class for the Vessel object.

        Parameters
        ---------------
        `temperature` : `np.float32`
            The intended temperature of the vessel in Kelvin.
        `volume` : `np.float32`
            The intended vessel volume in units as specified by the `unit` parameter.
        `unit` : `str`
            The intended units of the vessel's volume parameter.
        `materials` : `dict`
            A dictionary containing the vessel's materials, material class representations, and material amounts.
        `solutes` : `dict`
            A dictionary containing the vessel's materials, material class representations, and material amounts.
        `v_max` : `np.float32`
            The maximal volume of the vessel in units as specified by the `unit` parameter.
            Exceeding this value will cause an overflow.
        `v_min` : `np.float32`
            The minimal volume of the vessel in units as specified by the `unit` parameter.
        `Tmax` : `np.float32`
            The maximal temperature of the vessel in Kelvin.
            Exceeding this value will result in the vessel shattering.
        `Tmin` : `np.float32`
            The minimal temperature of the vessel in Kelvin.
        `default_dt` : `np.float32`
            The default time-step of actions occurring in or to the vessel.
        `n_pixels` : `np.int64`
            The number of pixels used to represent layers during extractions.
        `open_vessel` : `bool`
            Whether or not the vessel is open (has no lid).
        `settling_switch` : `bool`
            A switch used for defaults.
        `layer_switch` : `bool`
            A switch used for defaults.

        Returns
        ---------------
        None

        Raises
        ---------------
        None
        """

        # define the Material Dict and Solute Dict first
<<<<<<< HEAD
        self._material_dict = util.convert_material_dict_units(materials)
        self._solute_dict = util.convert_solute_dict_units(solutes)
=======
        self._material_dict = util.convert_material_dict_units(materials)  # material.name: [material(), amount]; amount is in mole
        self._solute_dict = util.convert_solute_dict_units(solutes)  # solute.name: [solvent(), amount]; amount is in mole
>>>>>>> ee14c4a7

        # initialize parameters
        self.label = label
        self.w2v = None
        self.temperature = temperature
        self.unit = unit
        self.volume = util.convert_volume(volume, unit=self.unit)
        self.pressure = self.get_pressure()
        self.v_max = v_max
        self.v_min = v_min
        self.Tmax = Tmax
        self.Tmin = Tmin
        self.open_vessel = open_vessel
        self.default_dt = default_dt
        self.n_pixels = n_pixels

        # switches
        self.settling_switch = settling_switch
        self.layer_switch = layer_switch

        # create Air （not in material dict)
        self.Air = material.Air()

        # for vessel's pixel representation
        # layer's pixel representation, initially filled with Air's color
        self._layers = np.zeros(self.n_pixels, dtype=np.float32) + self.Air.get_color()

        # layers gaussian representation
        self._layers_position_dict = {self.Air.get_name(): 0.0}  # material.name: position
        self._layers_variance = 2.0

        # calculate the maximal pressure based on what material is in the vessel
        self.pmax = self.get_pmax()

        # event dict holding all the event functions
        self._event_dict = {
            'temperature change': self._update_temperature,
            'pour by volume': self._pour_by_volume,
            'drain by pixel': self._drain_by_pixel,
            'fully mix': self._fully_mix,
            'update material dict': self._update_material_dict,
            'update solute dict': self._update_solute_dict,
            'mix': self._mix,
            'update_layer': self._update_layers,
            'change_heat': self._change_heat
        }

        # event queues
        self._event_queue = []  # [['event', parameters], ['event', parameters] ... ]
        self._feedback_queue = []  # [same structure as event queue]

    def push_event_to_queue(
            self,
            events=None,  # a list of event tuples(['event', parameters])
            feedback=None,  # a list of event tuples(['event', parameters])
            dt=None,  # time for each step
            check_switches_flag=True  # whether check switches or not
    ):
        """
        Method to assign events to occur by placing them in a queue.

        Parameters
        ---------------
        `events` : `np.float32`
            A list of tuples specifying events to be performed as well as parameters necessary to perform these events.
        `feedback` : `np.float32`
            A list of tuples specifying feedback from events as well as feedback parameters.
        `dt` : `np.float32`
            The time-step of actions occurring in or to the vessel.
        `check_switches_flag` : `bool`
            A switch used for defaults.

        Returns
        ---------------
        `reward` : `np.float64`
            The reward from updating the material dictionary.

        Raises
        ---------------
        None
        """

        # ensure the time-step is specified
        if dt is None:
            dt = self.default_dt

        # queue all events
        if events is not None:
            self._event_queue.extend(events)

        # queue all feedback
        if feedback is not None:
            self._feedback_queue.extend(feedback)

        # call self._update_materials() to execute events / feedback
        reward = self._update_materials(dt, check_switches_flag)

        return reward

    def _update_materials(
            self,
            dt,
            check_switches_flag
    ):
        """
        Method to perform a vessel action.

        Parameters
        ---------------
        `dt` : `np.float32`
            The time-step of actions occurring in or to the vessel.
        `check_switches_flag` : `bool`
            A switch used for defaults.

        Returns
        ---------------
        `reward` : `np.float64`
            The reward from each action in the event queue.

        Raises
        ---------------
        None
        """

        reward = 0

        # loop over event queue until it is empty
        while self._event_queue:
            # get the next event in event_queue
            event = self._event_queue.pop(0)

            print('-------{}: {} (event)-------'.format(self.label, event[0]))

            # use the name of the event to get the function form event_dict
            action = self._event_dict[event[0]]

            # call the function corresponding to the event
            reward += action(parameter=event[1:], dt=dt)

        # generate the merged queue from feedback queue and empty the feedback queue
        merged = self._merge_event_queue(
            event_queue=self._feedback_queue,
            dt=dt,
            check_switches_flag=check_switches_flag
        )
        self._feedback_queue = []

        # loop over merged queue until it is empty
        while merged:
            # get the next event in event_queue
            feedback_event = merged.pop(0)

            print(
                '-------{}: {} (feedback_event)-------'.format(
                    self.label,
                    feedback_event[0]
                )
            )

            # use the name of the event to get the function form event_dict
            action = self._event_dict[feedback_event[0]]

            # call the function corresponding to the event
            __ = action(parameter=feedback_event[1:], dt=dt)

        return reward

    def _merge_event_queue(
            self,
            event_queue,
            dt,
            check_switches_flag
    ):
        """
        A function to merge events and add default events
        The merge need to be added

        Parameters
        ---------------
        `event_queue` : `list`
            A list containing the events that have been queued.
        `dt` : `np.float32`
            The time-step of actions occurring in or to the vessel.
        `check_switches_flag` : `bool`
            A switch used for defaults.

        Returns
        ---------------
        `merged` : `list`
            The events queue list updated with additional events depending on the switches.

        Raises
        ---------------
        None
        """

        # add default events at the end of merged queue
        merged = copy.deepcopy(event_queue)
        if check_switches_flag:
            if self.settling_switch:
                merged.append(['mix', None])
            if self.layer_switch:
                merged.append(['update_layer'])

            # if any action that needs to be performed or checked each step,
            # it can be added here

        return merged

    # ---------- START EVENT FUNCTIONS ---------- #

    def _update_temperature(
            self,
            parameter,  # [target_temperature]
            dt
    ):
        """
        Method to update the temperature of the vessel.

        Parameters
        ---------------
        `parameters` : `list`
            A list containing a single element, the target temperature.
        `dt` : `np.float32`
            The time-step of actions occurring in or to the vessel.

        Returns
        ---------------
        None

        Raises
        ---------------
        None
        """

        feedback = []

        # update vessel's temperature property
        self.temperature += parameter[0]

        # loop over all the materials in the vessel
        for material_obj in self._material_dict.values():
            feedback = material_obj[0].update_temperature(
                target_temperature=parameter[0],
                dt=dt
            )
            self._feedback_queue.extend(feedback)

    def _change_heat(self, parameter, dt):
        """
        Method to modify the temperature and contents of a vessel by adding or removing heat.

        Parameters
        ---------------
        `parameters` : `list`
            A list containing two parameters, the amount of heat available and the intended output beaker.
        `dt` : `np.float32`
            The time-step of actions occurring in or to the vessel.

        Returns
        ---------------
        `0` : `np.int64`
            A default reward of 0.

        Raises
        ---------------
        None
        """

        # extract the inputted parameters
        heat_available = parameter[0]
        out_beaker = parameter[1]

        self.total_temp_change = 0
        self.current_temp = self.temperature

        print("Implement Heat Change of {} joules".format(heat_available))

        while heat_available > 0:
            # get the necessary vessel properties
            material_names = list(self._material_dict.keys())
            material_list = []
            for i in range(len(self._material_dict.values())):
                material_list.append(list(self._material_dict.values())[i][:2])
            material_amounts = [amount for __, amount in material_list]
            material_objs = [material_obj for material_obj, __ in material_list]
            material_bps = [material_obj()._boiling_point for material_obj in material_objs]
            material_sp_heats = [material_obj()._specific_heat for material_obj in material_objs]

            # ensure all material boiling points are above the current vessel temperature
            try:
                if min(material_bps) < self.temperature:
                    raise IOError(
                        "An error has caused the temperature of the vessel "
                        "to exceed the boiling point of at least one material."
                    )
            except:
                print("No material remaining in the boil vessel. Only the vessel and air will be heated.")
                return -1

            if material_amounts:
                # determine the material with the smallest boiling point and its value
                smallest_bp = min(material_bps)

                # get characteristics pertaining to the material with the smallest boiling point
                smallest_bp_index = material_bps.index(smallest_bp)
                smallest_bp_name = material_names[smallest_bp_index]
                smallest_bp_amount = material_amounts[smallest_bp_index]
                smallest_bp_obj = material_objs[smallest_bp_index]
                smallest_bp_enth_vap = smallest_bp_obj()._enthalpy_vapor

                # calculate the heat needed to raise the vessel temperature to the smallest boiling point;
                # use Q = mcT, with c = the mass-weighted specific heat capacities of all materials
                temp_change_needed = smallest_bp - self.temperature

                # calculate the total entropy of all the materials in J/K
                total_entropy = 0
                for i, material_amount in enumerate(material_amounts):
                    specific_heat = material_sp_heats[i]  # in J/g*K
                    molar_amount = material_amount  # in mol
                    molar_mass = material_objs[i]()._molar_mass  # in g/mol

                    # calculate the entropy
                    material_entropy = specific_heat * molar_amount * molar_mass
                    total_entropy += material_entropy

                # calculate the energy needed to get to the smallest boiling point
                heat_to_add = temp_change_needed * total_entropy

                # if enough heat is available, modify the vessel temp and boil off the material
                if heat_to_add < heat_available:
                    print("Raising Boil Vessel Temperature by {} Kelvin".format(temp_change_needed))

                    # change the vessel temperature to the smallest boiling point
                    self.temperature = smallest_bp

                    # updates total temp change and current temp
                    self.total_temp_change += self.temperature - self.current_temp
                    self.current_temp = self.temperature

                    # modify the amount of heat available
                    heat_available -= heat_to_add

                    # calculate the amount of heat needed to boil off all of the material
                    heat_to_boil_all = smallest_bp_amount * smallest_bp_enth_vap

                    # ensure the beaker has an entry for the material to be boiled off
                    if smallest_bp_name not in out_beaker._material_dict.keys():
                        out_beaker._material_dict[smallest_bp_name] = [smallest_bp_obj, 0.0]

                    # if enough heat is available, boil off all of the material
                    if heat_to_boil_all < heat_available:
                        print("Boiling Off {} mol of {}".format(smallest_bp_amount, smallest_bp_name))

                        # remove the material from the boil vessel's material dictionary
                        del self._material_dict[smallest_bp_name]

                        # add all the material to the beaker's material dictionary
                        out_beaker._material_dict[smallest_bp_name][1] = smallest_bp_amount

                        # modify the heat_change available
                        heat_available -= heat_to_boil_all

                    # if not enough heat is available to boil off all the material,
                    # boil off enough material to use up all the remaining heat
                    else:
                        # calculate the material that is boiled off by using all of the remaining heat
                        boiled_material = heat_available / smallest_bp_enth_vap

                        print("Boiling Off {} mol of {}".format(boiled_material, smallest_bp_name))

                        # subtract the boiled material from the boil vessel's material dictionary
                        self._material_dict[smallest_bp_name][1] -= boiled_material

                        # add the boiled material to the beaker's material dictionary
                        out_beaker._material_dict[smallest_bp_name][1] += boiled_material

                        # reduce the available heat energy to 0
                        heat_available = 0

                # raise the vessel temperature by using all of the available heat energy
                else:
                    # calculate the change in vessel temperature if all heat is used
                    vessel_temp_change = heat_available / total_entropy

                    # setting temp_change_needed equal to temp change in vessel
                    temp_change_needed = vessel_temp_change

                    print("Raising Boil Vessel Temperature by {}".format(vessel_temp_change))

                    # modify the boil vessel's temperature accordingly
                    self.temperature += vessel_temp_change

                    # updates total temp change and current temp
                    self.total_temp_change += self.temperature - self.current_temp
                    self.current_temp = self.temperature

                    # reduce the available heat energy to 0
                    heat_available = 0

            else:
                # calculate the change in vessel temperature
                vessel_temp_change = heat_available

                print("Raising Boil Vessel Temperature by {}".format(vessel_temp_change))

                # modify the boil vessel's temperature accordingly
                self.temperature += vessel_temp_change

                # updates total temp change and current temp
                self.total_temp_change += self.temperature - self.current_temp
                self.current_temp = self.temperature

                # reduce the available heat energy to 0
                heat_available = 0

        return 0

    def open_lid(self):
        """
        Method to open the vessel.

        Parameters
        ---------------
        None

        Returns
        ---------------
        None

        Raises
        ---------------
        None
        """

        if self.open_vessel:
            pass
        else:
            self.open_vessel = True
            self.pressure = 1
            # followed by several updates

    def close_lid(self):
        """
        Method to close the vessel.

        Parameters
        ---------------
        None

        Returns
        ---------------
        None

        Raises
        ---------------
        None
        """

        if not self.open_vessel:
            pass
        else:
            self.open_vessel = False
            # followed by several updates

    def _pour_by_volume(
            self,
            parameter,  # [target_vessel, d_volume, unit] unit is optional, if not included we assume the use of l
            dt
    ):
        """
        Method to pour the contents of the vessel into another vessel.

        Parameters
        ---------------
        `parameter` : `list`
            A list containing 3 elements: the target vessel, the volume of material being moved, and the volume unit.
        `dt` : `np.float32`
            The time-step of actions occurring in or to the vessel.

        Returns
        ---------------
        `reward` : `np.float32`
            The reward associated with the event.

        Raises
        ---------------
        None
        """

        # extract the relevant parameters
        target_vessel = parameter[0]
        d_volume = parameter[1]
        if len(parameter) == 3:
            unit = parameter[2]
        else:
            unit = 'l'
        d_volume = util.convert_volume(d_volume, unit)
        # collect data from the target vessel
        target_material_dict = target_vessel.get_material_dict()
        target_solute_dict = target_vessel.get_solute_dict()
        __, self_total_volume = util.convert_material_dict_to_volume(self._material_dict, unit="l")

        # set default reward equal to zero
        reward = 0

        # if this vessel is empty or the d_volume is equal to zero, do nothing
        if any([
            math.isclose(self_total_volume, 0.0, rel_tol=1e-6),
            math.isclose(d_volume, 0.0, rel_tol=1e-6)
        ]):
            __ = target_vessel.push_event_to_queue(
                events=None,
                feedback=None,
                dt=dt
            )

            return reward

        # if this vessel has enough volume of material to pour
        if self_total_volume - d_volume > 1e-6:
            # calculate the percentage of amount of materials to be poured
            d_percentage = d_volume / self_total_volume

            for M in copy.deepcopy(self._material_dict):
                # calculate the change of amount(mole) of each material
                d_mole = self._material_dict[M][1] * d_percentage

                # update material dict for this vessel
                self._material_dict[M][1] -= d_mole

                # update material dict for the target vessel, if it's in target vessel
                if M in target_material_dict:
                    target_material_dict[M][1] += d_mole
                # if it's not in target vessel, create it in material dict
                else:
                    target_material_dict[M] = [
                        copy.deepcopy(self._material_dict[M][0]),
                        d_mole,
                        'mol'
                    ]

            for Solute in copy.deepcopy(self._solute_dict):
                # if solute not in target vessel, create it in solute dict
                if Solute not in target_solute_dict:
                    target_solute_dict[Solute] = {}

                for Solvent in self._solute_dict[Solute]:
                    # calculate the change of amount in each solvent and update the solute dict
                    d_mole = self._solute_dict[Solute][Solvent][1] * d_percentage
                    self._solute_dict[Solute][Solvent][1] -= d_mole

                    # check if the solvent is in target material and update the vessel accordingly
                    if Solvent in target_solute_dict[Solute]:
                        target_solute_dict[Solute][Solvent][1] += d_mole
                    else:
                        target_solute_dict[Solute][Solvent] = [convert_to_class([Solvent])[0], d_mole, 'mol']

        # if this vessel has less liquid than calculated amount then everything gets poured out
        else:
            # update material_dict for both vessels
            for M in copy.deepcopy(self._material_dict):
                # pour all of this material
                d_mole = self._material_dict[M][1]

                # check if this material is in the target vessel and update the material dictionary
                if M in target_material_dict:
                    target_material_dict[M][1] += d_mole
                else:
                    target_material_dict[M] = [copy.deepcopy(self._material_dict[M][0]), d_mole, 'mol']

                # remove the material from this vessel
                self._material_dict.pop(M)

                # also remove the material from `self._layers_position_dict` if it's in the dict
                if M in self._layers_position_dict:
                    self._layers_position_dict.pop(M)

            # update solute_dict for both vessels
            for solute in copy.deepcopy(self._solute_dict):
                # if solute not in target vessel, create its entry
                if solute not in target_solute_dict:
                    target_solute_dict[solute] = {}

                for solvent in self._solute_dict[solute]:
                    # calculate the change of amount in each solvent
                    d_mole = self._solute_dict[solute][solvent][1]

                    # check if that solvent is in target material
                    if solvent in target_solute_dict[solute]:
                        target_solute_dict[solute][solvent][1] += d_mole
                    else:
                        target_solute_dict[solute][solvent] = [convert_to_class([solvent])[0], d_mole, 'mol']

                # remove the solute from the solute dictionary
                self._solute_dict.pop(solute)  # pop the solute

        # deal with overflow
        v_max = target_vessel.get_max_volume()
        target_material_dict, target_solute_dict, temp_reward = util.check_overflow(
            material_dict=target_material_dict,
            solute_dict=target_solute_dict,
            v_max=v_max,
            unit=self.unit
        )

        # update the reward
        reward += temp_reward

        # update target vessel's material amount
        event_1 = ['update material dict', target_material_dict]

        # update target vessel's solute dict
        event_2 = ['update solute dict', target_solute_dict]

        # create a event to reset material's position and variance in target vessel
        event_3 = ['fully mix']

        # push event to target vessel
        __ = target_vessel.push_event_to_queue(
            events=None,
            feedback=[event_1, event_2, event_3],
            dt=dt
        )

        return reward

    def _drain_by_pixel(
            self,
            parameter,  # [target_vessel, n_pixel]
            dt
    ):
        """
        Method to drain a vessel gradually by pixel count.

        Parameters
        ---------------
        `parameters` : `list`
            A list containing two elements: the target vessel and the number of pixels to transfer.
        `dt` : `np.float32`
            The time-step of actions occurring in or to the vessel.

        Returns
        ---------------
        `reward` : `list`
            The reward associated with this event.

        Raises
        ---------------
        None
        """

        # extract the necessary parameters
        target_vessel = parameter[0]
        n_pixel = parameter[1]

        # collect data
        target_material_dict = target_vessel.get_material_dict()
        target_solute_dict = target_vessel.get_solute_dict()
        __, self_total_volume = util.convert_material_dict_to_volume(self._material_dict, unit=self.unit)

        # print the old and new dictionaries to the terminal
        print(
            '-------{}: {} (old_material_dict)-------'.format(
                self.label,
                self._material_dict
            )
        )
        print(
            '-------{}: {} (old_solute_dict)-------'.format(
                self.label,
                self._solute_dict
            )
        )
        print(
            '-------{}: {} (old_material_dict)-------'.format(
                target_vessel.label,
                target_material_dict
            )
        )
        print(
            '-------{}: {} (old_solute_dict)-------'.format(
                target_vessel.label,
                target_solute_dict
            )
        )

        # set default reward equal to zero
        reward = 0

        # if this vessel is empty or the d_volume is equal to zero, do nothing
        if any([
            math.isclose(self_total_volume, 0.0, rel_tol=1e-6),
            math.isclose(n_pixel, 0.0, rel_tol=1e-6)
        ]):
            __ = target_vessel.push_event_to_queue(
                events=None,
                feedback=None,
                dt=dt
            )
            return reward

        # calculate pixels and create a dict to store how many pixels get drained of each color
        color_to_pixel = {}  # float as key may not be a good idea! maybe change this later
        (decimal, integer) = math.modf(n_pixel)  # split decimal and integer
        for i in range(int(integer)):
            color = round(self._layers[i].item(), 3)  # convert to float and round to 3 decimal
            if color not in color_to_pixel:
                color_to_pixel[color] = 1
            else:
                color_to_pixel[color] += 1
        if decimal > 0:
            color = round(self._layers[int(integer)].item(), 3)
            if color not in color_to_pixel:
                color_to_pixel[color] = decimal
            else:
                color_to_pixel[color] += decimal

        # create a dict to calculate the change of each solute for updating the material dict
        d_solute = {}
        for Solute in self._solute_dict:
            d_solute[Solute] = 0.0

        # M is the solvent that's drained out
        for M in copy.deepcopy(self._material_dict):
            # if the solvent's colour is in color_to_pixel (means it get drained)
            if self._material_dict[M][0]().get_color() in color_to_pixel:
                # calculate the d_mole of this solvent
                pixel_count = color_to_pixel[self._material_dict[M][0]().get_color()]
                d_volume = (pixel_count / self.n_pixels) * self.v_max

                # convert volume to amount (mole)
                density = self._material_dict[M][0]().get_density()
                molar_mass = self._material_dict[M][0]().get_molar_mass()
                d_mole = util.convert_volume_to_mole(
                    volume=d_volume,
                    density=density,
                    molar_mass=molar_mass
                )

                # if there is some of this solvent left
                if self._material_dict[M][1] - d_mole > 1e-6:
                    # calculate the drained ratio
                    d_percentage = d_mole / self._material_dict[M][1]

                    # update the vessel's material dictionary
                    self._material_dict[M][1] -= d_mole

                    # check if the solvent is in target vessel and update it's material dictionary
                    if M in target_material_dict:
                        target_material_dict[M][1] += d_mole
                    else:
                        target_material_dict[M] = [copy.deepcopy(self._material_dict[M][0]), d_mole, 'mol']

                    # update solute_dict for both vessels
                    for Solute in self._solute_dict:
                        if M in self._solute_dict[Solute]:
                            # calculate the amount of moles
                            d_mole = self._solute_dict[Solute][M][1] * d_percentage

                            # update the material dictionaries
                            self._solute_dict[Solute][M][1] -= d_mole
                            d_solute[Solute] += d_mole

                            # if all solutes are used up, eliminate the solute dictionary
                            if Solute not in target_solute_dict:
                                target_solute_dict[Solute] = {}

                            # update the target solute dictionary
                            if M in target_solute_dict[Solute]:
                                target_solute_dict[Solute][M][1] += d_mole
                            else:
                                target_solute_dict[Solute][M] = [convert_to_class([M])[0], d_mole, 'mol']

                # if all materials are drained out
                else:
                    # calculate the d_mole of this solvent
                    d_mole = self._material_dict[M][1]

                    # check if it's in target vessel and update the material dictionary
                    if M in target_material_dict:
                        target_material_dict[M][1] += d_mole
                    else:
                        target_material_dict[M] = [copy.deepcopy(self._material_dict[M][0]), d_mole, 'mol']

                    self._material_dict.pop(M)
                    self._layers_position_dict.pop(M)

                    # update solute_dict for both vessels
                    for Solute in copy.deepcopy(self._solute_dict):
                        if M in self._solute_dict[Solute]:
                            # calculate the amount to drain
                            d_mole = self._solute_dict[Solute][M][1]

                            # store the change of solute in d_solute
                            d_solute[Solute] += d_mole

                            # if all solutes are used up, eliminate the solute dictionary
                            if Solute not in target_solute_dict:
                                target_solute_dict[Solute] = {}

                            # update the target solute dictionary
                            if M in target_solute_dict[Solute]:
                                target_solute_dict[Solute][M][1] += d_mole
                            else:
                                target_solute_dict[Solute][M] = [convert_to_class([M])[0], d_mole, 'mol']

                            # pop this solvent from the solute
                            self._solute_dict[Solute].pop(M)

        for Solute in copy.deepcopy(self._solute_dict):
            empty_flag = True

            # pop solute from solute dict if it's empty
            if not self._solute_dict[Solute]:
                self._solute_dict.pop(Solute)
                empty_flag = False
            else:
                for Solvent in self._solute_dict[Solute]:
                    if abs(self._solute_dict[Solute][Solvent][1] - 0.0) > 1e-6:
                        empty_flag = False

            if empty_flag:
                self._solute_dict.pop(Solute)

        # use d_solute to update material dict for solute
        for M in d_solute:
            # if M still in solute dict, calculate the amount of it drained
            if M in self._solute_dict:
                d_mole = d_solute[M]
                self._material_dict[M][1] -= d_mole

                if M in target_material_dict:
                    target_material_dict[M][1] += d_mole
                else:
                    target_material_dict[M] = [copy.deepcopy(self._material_dict[M][0]), d_mole, 'mol']
            # if M no longer in solute dict, which means all of this solute is drained
            else:
                d_mole = d_solute[M]

                if M in target_material_dict:
                    target_material_dict[M][1] += d_mole
                else:
                    target_material_dict[M] = [copy.deepcopy(self._material_dict[M][0]), d_mole, 'mol']

                # pop it from material dict since all drained out
                self._material_dict.pop(M)

        # deal with overflow
        v_max = target_vessel.get_max_volume()
        target_material_dict, target_solute_dict, temp_reward = util.check_overflow(
            material_dict=target_material_dict,
            solute_dict=target_solute_dict,
            v_max=v_max,
            unit=self.unit
        )

        reward += temp_reward

        print(
            '-------{}: {} (new_material_dict)-------'.format(
                self.label,
                self._material_dict
            )
        )
        print(
            '-------{}: {} (new_solute_dict)-------'.format(
                self.label,
                self._solute_dict
            )
        )
        print(
            '-------{}: {} (new_material_dict)-------'.format(
                target_vessel.label,
                target_material_dict
            )
        )
        print(
            '-------{}: {} (new_solute_dict)-------'.format(
                target_vessel.label,
                target_solute_dict
            )
        )

        # update target vessel's material amount
        event_1 = ['update material dict', target_material_dict]

        # update target vessel's solute dict
        event_2 = ['update solute dict', target_solute_dict]

        # create a event to reset material's position and variance in target vessel
        event_3 = ['fully mix']

        # push event to target vessel
        __ = target_vessel.push_event_to_queue(
            events=None,
            feedback=[event_1, event_2, event_3],
            dt=dt
        )

        return reward

    def _fully_mix(
            self,
            parameter,
            dt
    ):
        """
        Method to completely mix a beaker.

        Parameters
        ---------------
        `parameters` : `list`
            A list containing parameters used to properly perform the fully mix event.
        `dt` : `np.float32`
            The time-step of actions occurring in or to the vessel.

        Returns
        ---------------
        `merged` : `list`
            The events queue list updated with additional events depending on the switches.

        Raises
        ---------------
        None
        """

        # create new layer_position_dict
        new_layers_position_dict = {}

        # iterate through each material
        for M in self._material_dict:
            # do not fill in solute (solute does not form layer)
            if not self._material_dict[M][0]().is_solute():
                new_layers_position_dict[M] = 0.0

        # Add Air
        new_layers_position_dict[self.Air.get_name()] = 0.0

        # reset the variances
        self._layers_variance = 2.0

        # update self._layers_position_dict
        self._layers_position_dict = new_layers_position_dict

    def _update_material_dict(
            self,
            parameter,  # [new_material_dict]
            dt
    ):
        """
        Method to update the material dictionary.

        Parameters
        ---------------
        `parameters` : `list`
            A list containing a single element, the intended new material dictionary.
        `dt` : `np.float32`
            The time-step of actions occurring in or to the vessel.

        Returns
        ---------------
        None

        Raises
        ---------------
        None
        """

        new_material_dict = util.convert_material_dict_units(parameter[0])

        self._material_dict = util.organize_material_dict(new_material_dict)

    def _update_solute_dict(
            self,
            parameter,  # [new_solute_dict]
            dt
    ):
        """
        Method to update the solute dictionary.

        Parameters
        ---------------
        `parameters` : `list`
            A list containing a single element, the intended new solute dictionary.
        `dt` : `np.float32`
            The time-step of actions occurring in or to the vessel.

        Returns
        ---------------
        None

        Raises
        ---------------
        None
        """

        new_solute_dict = util.convert_solute_dict_units(parameter[0])

        # organize the target_solute_dict so it includes all solute and solvent
        self._solute_dict = util.organize_solute_dict(
            material_dict=self._material_dict,
            solute_dict=new_solute_dict
        )

    def _mix(
            self,
            parameter,  # [mixing_parameter]
            dt
    ):
        """
        Method to mix a vessel.

        Parameters
        ---------------
        `parameters` : `list`
            A list containing a single element, mixing parameters.
        `dt` : `np.float32`
            The time-step of actions occurring in or to the vessel.

        Returns
        ---------------
        `reward` : `np.float32`
            The reward associated with this event.

        Raises
        ---------------
        None
        """

        # set default reward equal to zero
        reward = 0

        # get mixing parameter from parameter if mixing, or get dt as mixing parameter for settling
        mixing_parameter = parameter[0] if parameter[0] else dt

        # collect data (according to separate.mix()):

        # convert the material dictionary to volumes in mL
        self_volume_dict, __ = util.convert_material_dict_to_volume(self._material_dict, unit=self.unit)

        layers_variance = self._layers_variance

        solvent_volume = []
        layers_position = []
        layers_density = []
        solute_polarity = []
        solvent_polarity = []
        solute_amount = []

        if self._solute_dict:
            for Solute in self._solute_dict:
                # append empty lists for each solute
                solute_amount.append([])

                # collect polarity
                solute_polarity.append(self._material_dict[Solute][0]().get_polarity())
        else:
            solute_amount.append([])
            solute_polarity.append(0.0)

        for M in self._layers_position_dict:  # if M forms a layer
            if M == 'Air':  # skip Air for now
                continue

            # if material exists in dictionary
            if M in self._material_dict.keys():
                # if the material is a solvent
                if self._material_dict[M][0]().is_solvent():
                    solvent_volume.append(self_volume_dict[M])
                    solvent_polarity.append(self._material_dict[M][0]().get_polarity())
                    solute_counter = 0

                    if self._solute_dict:
                        # fill in solute_amount
                        for Solute in self._solute_dict:
                            solute_amount[solute_counter].append(self._solute_dict[Solute][M][1])
                            solute_counter += 1
                    else:
                        solute_amount[0].append(0.0)

            # if material exists in dictionary
            if M in self._material_dict.keys():
                layers_position.append(self._layers_position_dict[M])
                layers_density.append(self._material_dict[M][0]().get_density())

        # Add Air
        layers_position.append(self._layers_position_dict['Air'])
        layers_density.append(self.Air.get_density())

        # execute the mix function
        new_layers_position, self._layers_variance, new_solute_amount, __ = separate.mix(
            A=np.array(solvent_volume),
            B=np.array(layers_position),
            C=layers_variance,
            D=np.array(layers_density),
            Spol=np.array(solute_polarity),
            Lpol=np.array(solvent_polarity),
            S=np.array(solute_amount),
            mixing=mixing_parameter
        )

        # use results returned from 'mix' to update self._layers_position_dict and self._solute_dict
        layers_counter = 0  # count position for layers in new_layers_position
        solvent_counter = 0  # count position for solvent in new_solute_amount for each solute
        for M in self._layers_position_dict:
            if M == 'Air':  # skip Air for now
                continue
            self._layers_position_dict[M] = new_layers_position[layers_counter]
            if self._solute_dict:
                layers_counter += 1
                if self._material_dict[M][0]().is_solvent():
                    solute_counter = 0  # count position for solute in new_solute_amount
                    for Solute in self._solute_dict:
                        solute_amount = new_solute_amount[solute_counter][solvent_counter]
                        self._solute_dict[Solute][M][1] = solute_amount
                        solute_counter += 1
                    solvent_counter += 1

        # deal with Air
        self._layers_position_dict['Air'] = new_layers_position[layers_counter]

        return reward

    def _update_layers(
            self,
            parameter,
            dt
    ):
        """
        Modify self._layers.

        Parameters
        ---------------
        `parameters` : `list`
            A list containing parameters to properly perform this events.
        `dt` : `np.float32`
            The time-step of actions occurring in or to the vessel.

        Returns
        ---------------
        None

        Raises
        ---------------
        None
        """

        # collect data (according to separate.map())
        layers_amount = []
        layers_position = []
        layers_color = []
        layers_variance = self._layers_variance
        self_volume_dict, self_total_volume = util.convert_material_dict_to_volume(
            self._material_dict,
            unit=self.unit
        )

        for M in self._layers_position_dict:
            if M == 'Air':
                continue

            # if material exists in dictionary
            if M in self._material_dict.keys():
                # if not a solute
                if not self._material_dict[M][0]().is_solute():
                    layers_amount.append(self_volume_dict[M])
                layers_position.append((self._layers_position_dict[M]))
                layers_color.append(self._material_dict[M][0]().get_color())

        # calculate air
        air_volume = self.v_max - self_total_volume
        if air_volume < 1e-6:
            air_volume = 0.0
        layers_amount.append(air_volume)
        layers_position.append(self._layers_position_dict['Air'])
        layers_color.append(self.Air.get_color())

        '''
        self._layers = separate.map_to_state(
            A=np.array(layers_amount),
            B=np.array(layers_position),
            C=layers_variance,
            colors=layers_color,
            x=separate.x
        )
        '''

    # function to set the volume of the container and to specify the units
    def set_volume(self, volume: float, unit='l', override=False):
        """
        Method to set the volume of the vessel and specify the units of the volume of the vessel.

        Parameters
        ---------------
        `volume` : `np.float32`
            The intended new volume of the vessel.
        `unit` : `str`
            The units of the volume of the vessel.
        `override` : `bool`
            Whether or not the material and solute dictionaries are NOT overwritten in the event of an overflow.

        Returns
        ---------------
        None

        Raises
        ---------------
        None
        """

        if not self._material_dict and not self._solute_dict:
            self.volume = util.convert_volume(volume, unit)
        elif override:
            self.volume = util.convert_volume(volume, unit)
            self._material_dict, self._solute_dict, _ = util.check_overflow(self._material_dict, self._solute_dict,
                                                                            self.volume, unit)
        else:
            raise ValueError('Material dictionary or solute dictionary is not empty')

    def set_v_min(self, volume: float, unit='l'):
        """
        Method to set the minimal volume of the vessel and specify the units of the volume of the vessel.

        Parameters
        ---------------
        `volume` : `np.float32`
            The intended new volume of the vessel.
        `unit` : `str`
            The units of the volume of the vessel.
        `override` : `bool`
            Whether or not the material and solute dictionaries are NOT overwritten in the event of an overflow.

        Returns
        ---------------
        None

        Raises
        ---------------
        None
        """

        self.v_min = util.convert_volume(volume, unit)

    def set_v_max(self, volume: float, unit='l'):
        """
        Method to set the maximal volume of the vessel and specify the units of the volume of the vessel.

        Parameters
        ---------------
        `volume` : `np.float32`
            The intended new volume of the vessel.
        `unit` : `str`
            The units of the volume of the vessel.

        Returns
        ---------------
        None

        Raises
        ---------------
        None
        """

        self.v_max = util.convert_volume(volume, unit)

    def get_concentration(self, materials=[]):
        """
        Method to convert molar volume to concentration.

        Parameters
        ---------------
        `materials` : `list`
            List of materials to check against the material dictionary.

        Returns
        ---------------
        `C` : `np.array`
            An array of the concentrations (in mol/L) of each chemical in the experiment.

        Raises
        ---------------
        None
        """

        # if not initially provided, fill the materials list with the materials in the vessel
        if not materials:
            materials = list(self._material_dict.keys())

        # get the vessel volume
        V = self.get_volume()

        # set up lists to contain the vessel's materials and the material amounts
        materials_in_vessel = []
        n_list = []

        # iteracte through the material dictionary to update the above lists
        for key, item in self._material_dict.items():
            materials_in_vessel.append(key)
            n_list.append(item[1])

        # convert the list of amounts to an array
        n = np.array(n_list)

        # create an array containing the concentrations of each chemical
        C = np.zeros(len(materials), dtype=np.float32)

        # iterate through the materials required in the concentration array
        for i, req_material in enumerate(materials):
            # if the requested material is not in the vessel, assign a concentration of 0
            if req_material not in materials_in_vessel:
                C[i] = 0
            else:
                # if the requested material is found, acquire the material's concentration in the vessel
                material_index = materials_in_vessel.index(req_material)
                C[i] = n[material_index] / V

        return C

    # functions to access private properties
    def get_material_amount(
            self,
            material_name=None
    ):
        """
        Method to get the material amount of a material in the material dictionary.

        Parameters
        ---------------
        `material_name` : `str`
            The name of the material in the material dictionary.

        Returns
        ---------------
        `amount` : `np.float32`
            The amount of the requested material.

        Raises
        ---------------
        None
        """

        if isinstance(material_name, list):
            amount = []
            for i in material_name:
                try:
                    amount.append(self._material_dict[i][1])
                except KeyError:
                    amount.append(0.0)
        else:
            try:
                amount = self._material_dict[material_name][1]
            except KeyError:
                amount = 0.0

        return amount

    def get_material_volume(
            self,
            material_name=None
    ):
        """
        Method to obtain the volume of a material in the vessel.

        Parameters
        ---------------
        `material_name` : `str`
            The name of the material in the material dictionary.

        Returns
        ---------------
        `amount` : `np.float32`
            The volumetric amount of the material.

        Raises
        ---------------
        None
        """

        self_volume_dict, self_total_volume = util.convert_material_dict_to_volume(
            self._material_dict,
            unit=self.unit
        )

        if isinstance(material_name, list):
            amount = []
            for i in material_name:
                try:
                    amount.append(self_volume_dict[i])
                except KeyError:
                    if material_name == 'Air':
                        return self.v_max - self_total_volume
                    amount.append(0.0)
        else:
            try:
                amount = self_volume_dict[material_name]
            except KeyError:
                if material_name == 'Air':
                    amount = self.v_max - self_total_volume
                else:
                    amount = 0.0

        return amount

    def get_material_position(
            self,
            material_name=None
    ):
        """
        Method to get the position of the material in a layer.

        Parameters
        ---------------
        `material_name` : `str`
            The name of the material in the material dictionary.

        Returns
        ---------------
        `position` : `np.int64`
            The position of the material in the layer dictionary.

        Raises
        ---------------
        None
        """

        if isinstance(material_name, list):
            position = []
            for i in material_name:
                try:
                    position.append(self._layers_position_dict[i])
                except KeyError:
                    position.append(0.0)
                    if i != 'Air':
                        print("Error: requesting position for {} (non-existing material)".format(i))
        else:
            try:
                position = self._layers_position_dict[material_name]
            except KeyError:
                if material_name != 'Air':
                    print(
                        "Error: requesting position for {} (non-existing material)".format(
                            material_name
                        )
                    )
                position = 0.0

        return position

    def get_material_variance(self):
        """
        Method to get the material variance property.

        Parameters
        ---------------
        None

        Returns
        ---------------
        `layers_variance` : `np.float32`
            The variance of the layers dictionary.

        Raises
        ---------------
        None
        """

        return self._layers_variance

    def get_layers(self):
        """
        Method to get the vessel layers property.

        Parameters
        ---------------
        None

        Returns
        ---------------
        `amount` : `np.array`
            The array containing layers.

        Raises
        ---------------
        None
        """

        return np.copy(self._layers)

    def get_material_color(self, material_name):
        """
        Method to get the material color property.

        Parameters
        ---------------
        `material_name` : `np.float32`
            The name of the material in the material dictionary.

        Returns
        ---------------
        `material_color` : `np.float32`
            A number representing the color of the specified material.

        Raises
        ---------------
        None
        """

        return self._material_dict[material_name][0]().get_color()

    def get_material_dict(self):
        """
        Method to get the material dictionary property.

        Parameters
        ---------------
        None

        Returns
        ---------------
        `material_dict` : `dict`
            The vessel's material dictionary.

        Raises
        ---------------
        None
        """

        return copy.deepcopy(self._material_dict)

    def get_solute_dict(self):
        """
        Method to get the solute dictionary property.

        Parameters
        ---------------
        None

        Returns
        ---------------
        `solute_dict` : `dict`
            The vessel's solute dictionary.

        Raises
        ---------------
        None
        """

        return copy.deepcopy(self._solute_dict)

    def get_position_and_variance(
            self,
            dict_or_list='dict'
    ):
        """
        Method to get the material position and variance property.

        Parameters
        ---------------
        `dict_or_list` : `str`
            Indicating if the output position list should be a list or dict.

        Returns
        ---------------
        `position_list` : `list` or `dict`
            An object containing the layer positions as a list or a dict.
        `layers_variance` : `np.float64`
            The variance of the layers dictionary.

        Raises
        ---------------
        None
        """

        position_list = []

        if dict_or_list == 'dict':
            position_list = copy.deepcopy(self._layers_position_dict)
        elif dict_or_list == 'list':
            for L in self._layers_position_dict:
                position_list.append(self._layers_position_dict[L])

        return position_list, self._layers_variance

    def get_max_volume(self):
        """
        Method to get the vessel's maximal volume property.

        Parameters
        ---------------
        None

        Returns
        ---------------
        `v_max` : `np.float32`
            The maximal volume of the vessel.

        Raises
        ---------------
        None
        """

        return self.v_max

    def get_min_volume(self):
        """
        Method to get the vessel's minimal volume property.

        Parameters
        ---------------
        None

        Returns
        ---------------
        `v_min` : `np.float32`
            The minimum volume of the vessel.

        Raises
        ---------------
        None
        """

        return self.v_min

    def get_Tmin(self):
        """
        Method to get the vessel's minimal temperature property.

        Parameters
        ---------------
        None

        Returns
        ---------------
        `Tmin` : `np.float32`
            The minimum temperature of the vessel.

        Raises
        ---------------
        None
        """

        return self.Tmin

    def get_Tmax(self):
        """
        Method to get the vessel's maximal temperature property.

        Parameters
        ---------------
        None

        Returns
        ---------------
        `Tmax` : `np.float32`
            The maximal temperature of the vessel.

        Raises
        ---------------
        None
        """

        return self.Tmax

    def get_pmax(self):
        """
        Method to get the vessel's maximal pressure property.

        Parameters
        ---------------
        None

        Returns
        ---------------
        `max_pressure` : `np.float32`
            The maximal pressure of the vessel based on the vessel's material dictionary,
            maximal temperature, and minimal volume.

        Raises
        ---------------
        None
        """

        # set up a variable to contain the total pressure
        max_pressure = 0

        # calculate the total pressure in a vessel using the material dictionary
        for item in self._material_dict.items():
            max_pressure += item[1][1] * R * self.Tmax / self.v_min

        # if the vessel contains no material use 1 atm as a baseline (in kPa)
        max_pressure = 101.325

        return max_pressure

    def get_pressure(self):
        """
        Method to get the vessel's maximal pressure property.

        Parameters
        ---------------
        None

        Returns
        ---------------
        `total_pressure` : `np.float32`
            The total pressure of the vessel from aggregate pressures based on the vessel's material dictionary,
            maximal temperature, and minimal volume.

        Raises
        ---------------
        None
        """

        # set up a variable to contain the total pressure
        total_pressure = 0

        # calculate the total pressure in a vessel using the material dictionary
        for item in self._material_dict.items():
            total_pressure += item[1][1] * R * self.temperature / self.volume

        # if the vessel contains no material use 1 atm as a baseline (in kPa)
        if total_pressure == 0:
            total_pressure = 101.325

        return total_pressure

    def get_part_pressure(self):
        """
        Method to get the vessel's maximal pressure property.

        Parameters
        ---------------
        None

        Returns
        ---------------
        `part_pressures` : `list`
            A list of the partial pressures of each of the materials in the vessel.

        Raises
        ---------------
        None
        """

        # set up a variable to contain the partial pressures
        part_pressures = np.zeros(len(self._material_dict))

        # calculate the total pressure in a vessel using the material dictionary
        for i, item in enumerate(self._material_dict.items()):
            part_pressures[i] = item[1][1] * R * self.temperature / self.volume

        return part_pressures

    def get_defaultdt(self):
        """
        Method to get the vessel's default time-step property.

        Parameters
        ---------------
        None

        Returns
        ---------------
        `default_dt` : `np.float32`
            The default time-step of the vessel.

        Raises
        ---------------
        None
        """

        return self.default_dt

    def get_temperature(self):
        """
        Method to get the vessel's temperature property.

        Parameters
        ---------------
        None

        Returns
        ---------------
        `temperature` : `np.float32`
            The vessel temperature.

        Raises
        ---------------
        None
        """

        return self.temperature

    def get_volume(self):
        """
        Method to get the vessel's volume property.

        Parameters
        ---------------
        None

        Returns
        ---------------
        `volume` : `np.float32`
            The vessel volume.

        Raises
        ---------------
        None
        """

        return self.volume

    def get_current_volume(self):
        """
        Method to get the vessel's current volume property.

        Parameters
        ---------------
        None

        Returns
        ---------------
        `volume` : `np.float32`
            The volume of the materials in the material dictionary in the vessel's volume.

        Raises
        ---------------
        None
        """

        return util.convert_material_dict_to_volume(self._material_dict, unit=self.unit)

    # ---------- SAVING/LOADING FUNCTIONS ---------- #

    def save_vessel(self, vessel_rootname: str):
        """
        Method to save a vessel as a pickle file.

        Parameters
        ---------------
        `vessel_rootname` : `str` (default="")
            The intended file root of the vessel (no extension; not the absolute path).

        Returns
        ---------------
        None

        Raises
        ---------------
        None
        """

        # use the vessel path that was given upon initialization or during parameter verification
        output_directory = os.path.dirname(os.path.realpath('reaction_bench_v0_engine.py'))
        vessel_filename = "{}.pickle".format(vessel_rootname)
        open_file = os.path.join(output_directory, vessel_filename)

        # delete any existing vessel files to ensure the vessel is saved as intended
        if os.path.exists(open_file):
            os.remove(open_file)

        # open the intended vessel file and save the vessel as a pickle file
        with open(open_file, 'wb') as vessel_file:
            pickle.dump(self, vessel_file)

    def load_vessel(self, vessel_path: str):
        """
        Method to load a vessel from a pickle file.

        Parameters
        ---------------
        `vessel_path` : `str` (default="")
            The filepath to the pickle file containing the vessel (no extension; not the absolute path).

        Returns
        ---------------
        None

        Raises
        ---------------
        None
        """

        with open(vessel_path, 'rb') as handle:
            v = pickle.load(handle)
            self._material_dict = v._material_dict  # material.name: [material(), amount]; amount is in mole
            self._solute_dict = v._solute_dict  # solute.name: [solvent(), amount]; amount is in mole

            # initialize parameters
            self.label = v.label
            self.w2v = v.w2v
            self.temperature = v.temperature
            self.pressure = v.pressure
            self.volume = v.volume
            self.v_max = v.v_max
            self.v_min = v.v_min
            self.Tmax = v.Tmax
            self.Tmin = v.Tmin
            self.open_vessel = v.open_vessel
            self.default_dt = v.default_dt
            self.n_pixels = v.n_pixels

            # switches
            self.settling_switch = v.settling_switch
            self.layer_switch = v.layer_switch

            # create Air （not in material dict)
            self.Air = v.Air

            # for vessel's pixel representation
            # layer's pixel representation, initially filled with Air's color
            self._layers = v._layers

            # layers gaussian representation
            self._layers_position_dict = v._layers_position_dict
            self._layers_variance = v._layers_variance

            # calculate the maximal pressure based on what material is in the vessel
            self.pmax = v.pmax

            # event dict holding all the event functions
            self._event_dict = {
                'temperature change': self._update_temperature,
                'pour by volume': self._pour_by_volume,
                'drain by pixel': self._drain_by_pixel,
                'fully mix': self._fully_mix,
                'update material dict': self._update_material_dict,
                'update solute dict': self._update_solute_dict,
                'mix': self._mix,
                'update_layer': self._update_layers,
                'change_heat': self._change_heat
            }

            # event queues
            self._event_queue = v._event_queue  # [['event', parameters], ['event', parameters] ... ]
            self._feedback_queue = v._feedback_queue  # [same structure as event queue]<|MERGE_RESOLUTION|>--- conflicted
+++ resolved
@@ -102,13 +102,8 @@
         """
 
         # define the Material Dict and Solute Dict first
-<<<<<<< HEAD
-        self._material_dict = util.convert_material_dict_units(materials)
-        self._solute_dict = util.convert_solute_dict_units(solutes)
-=======
         self._material_dict = util.convert_material_dict_units(materials)  # material.name: [material(), amount]; amount is in mole
         self._solute_dict = util.convert_solute_dict_units(solutes)  # solute.name: [solvent(), amount]; amount is in mole
->>>>>>> ee14c4a7
 
         # initialize parameters
         self.label = label
