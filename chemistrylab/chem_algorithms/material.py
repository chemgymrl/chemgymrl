import inspect
import numpy as np
import math
import sys
from chemistrylab.ode_algorithms.spectra import diff_spectra as spec


class Material:
    def __init__(self,
                 name="",
                 density=1.0,  # in g/cm**3
                 polarity=0.0,
                 temperature=1.0,  # in K
                 pressure=1.0,  # in kPa
                 phase="",  # one of "s", "l", or "g" at temperature
                 charge=0.0,
                 molar_mass=1.0,  # in g/mol
                 color=0.0,  # color scale from 0 to 1
                 solute=False,  # is material a solute
                 solvent=False,  # is material a solvent
                 boiling_point=1.0,  # in K
                 melting_point=1.0,  # in K
                 specific_heat=1.0,  # in J/g*K
                 enthalpy_fusion=1.0,  # in J/mol
                 enthalpy_vapor=1.0,  # in J/mol
                 spectra_overlap=np.zeros((3, 3, 3), dtype=np.float32),
                 spectra_no_overlap=np.zeros((3, 3, 3), dtype=np.float32),
                 index=None
                 ):
        self._name = name
        self.w2v = None
        self._density = density
        self._polarity = polarity
        self._temperature = temperature
        self._pressure = pressure
        self._phase = phase
        self._charge = charge
        self._molar_mass = molar_mass
        self._color = color
        self._solute = solute
        self._solvent = solvent
        self._boiling_point = boiling_point
        self._melting_point = melting_point
        self._specific_heat = specific_heat
        self._enthalpy_fusion = enthalpy_fusion
        self._enthalpy_vapor = enthalpy_vapor
        self.spectra_overlap = spectra_overlap
        self.spectra_no_overlap = spectra_no_overlap
        self._index = index

    def _update_properties(self,
                           # temperature,
                           # pressure,
                           # polarity,
                           # density,
                           # phase,
                           ):
        feedback = []
        # called by event functions
        # update the rest of properties
        # check if any feedback is generated, if so feedback.append(['event', parameter])
        # return feedback
        return feedback

    # event functions
    def update_temperature(self, target_temperature, dt):  # this is an example
        feedback = []

        # update the material's temperature based on the target_temperature and dt
        # check if a feedback is generated
        # if generated, current_feedback.append(['feedback_event', parameter])
        # if target is not reached re-append this event to feedback

        feedback.extend(self._update_properties())
        return feedback

    def dissolve(self):
        # should be able to return how this material is dissolved
        # for NaCl this should at least return Na(charge=1) and Cl(charge=-1)
        # for the rest, like how Na and Cl dissolve in solvent, can be handled by the vessel's dissolve function
        pass

    # functions to access material's properties
    def get_name(self):
        return self._name

<<<<<<< HEAD
    def get_density(self, convert_to_g_cubic_meter=False):
=======
    def get_density(self, convert_to_g_cubic_meter=True):
>>>>>>> f668feaf
        # need to convert to g/m^3 in order to get volume in litres
        if convert_to_g_cubic_meter:
            return self._density * 1000000
        else:
            return self._density

    def get_polarity(self):
        return self._polarity

    def get_temperature(self):
        return self._temperature

    def get_pressure(self):
        return self._pressure

    def get_phase(self):
        return self._phase

    def get_charge(self):
        return self._charge

    def get_molar_mass(self):
        return self._molar_mass

    def get_color(self):
        return self._color

    def is_solute(self):
        return self._solute

    def is_solvent(self):
        return self._solvent

    def get_boiling_point(self, in_kelvin=True):
        temp = self._boiling_point

        if not in_kelvin:
            temp = temp - 273.15

        return temp

    def get_melting_point(self, in_kelvin=True):
        temp = self._melting_point

        if not in_kelvin:
            temp = temp - 273.15

        return temp

    # functions to change material's properties
    def set_solute_flag(self,
                        flag,
                        ):
        if flag:
            self._solute = True
            self._solvent = False
        elif not flag:
            self._solute = False

    def set_solvent_flag(self,
                         flag,
                         ):
        if flag:
            self._solvent = True
            self._solute = False
        elif not flag:
            self._solvent = False

    def set_charge(self,
                   charge):
        self._charge = charge

    def set_polarity(self,
                     polarity):
        self._polarity = polarity

    def set_specific_heat(self, specific_heat):
        self._specific_heat = specific_heat

    def set_enthalpy_fusion(self, enthalpy_fusion):
        self._enthalpy_fusion = enthalpy_fusion

    def set_enthalpy_vapor(self, enthalpy_vapor):
        self._enthalpy_vapor = enthalpy_vapor

    def get_spectra_overlap(self):
        return self.spectra_overlap

    def get_spectra_no_overlap(self):
        return self.spectra_no_overlap

    def get_index(self):
        return self._index


class Air(Material):
    def __init__(self):
        super().__init__(name='Air',
                         density=1.225e-3,  # in g/cm^3
                         temperature=297,  # in K
                         pressure=1,
                         phase='g',
                         molar_mass=28.963,  # in g/mol
                         color=0.65,
                         specific_heat=1.0035,  # in J/g*K
                         index=0
                         )


class H2O(Material):
    def __init__(self):
        super().__init__(name='H2O',
                         density=0.997,
                         polarity=abs(2 * 1.24 * np.cos((109.5 / 2) * (np.pi / 180.0))),
                         temperature=298,
                         pressure=1,
                         phase='l',
                         molar_mass=18.015,
                         color=0.2,
                         charge=0.0,
                         boiling_point=373.15,
                         solute=False,
                         solvent=True,
                         specific_heat=4.1813,
                         enthalpy_vapor=40650.0,
                         spectra_overlap=spec.S_7,
                         spectra_no_overlap=spec.S_3,
                         index=1
                         )


class H(Material):
    def __init__(self):
        super().__init__(name='H',
                         density=8.9e-5,
                         polarity=0,
                         temperature=298,
                         pressure=1,
                         phase='g',
                         molar_mass=1.008,
                         color=0.1,
                         charge=0.0,
                         specific_heat=None,
                         index=2
                         )


class H2(Material):
    def __init__(self):
        super().__init__(name='H2',
                         density=8.9e-5,
                         polarity=0,
                         temperature=298,
                         pressure=1,
                         phase='g',
                         molar_mass=2.016,
                         color=0.1,
                         charge=0.0,
                         specific_heat=None,
                         index=3
                         )


class O(Material):
    def __init__(self):
        super().__init__(name='O',
                         density=1.429e-3,
                         polarity=0,
                         temperature=298,
                         pressure=1,
                         phase='g',
                         molar_mass=15.999,
                         color=0.15,
                         charge=0.0,
                         specific_heat=None,
                         index=4
                         )


class O2(Material):
    def __init__(self):
        super().__init__(name='O2',
                         density=1.429e-3,
                         polarity=0,
                         temperature=298,
                         pressure=1,
                         phase='g',
                         molar_mass=31.999,
                         color=0.1,
                         charge=0.0,
                         specific_heat=None,
                         index=5
                         )


class O3(Material):
    def __init__(self):
        super().__init__(name='O3',
                         density=2.144e-3,
                         polarity=abs(1 + 2 * -1 * np.cos((116.8 / 2) * (np.pi / 180.0))),
                         temperature=298,
                         pressure=1,
                         phase='g',
                         molar_mass=47.998,
                         color=0.1,
                         charge=-1.0,
                         specific_heat=None,
                         index=6
                         )


class C6H14(Material):
    def __init__(self):
        super().__init__(name='C6H14',
                         density=0.655,
                         polarity=0.0,
                         temperature=298,
                         pressure=1,
                         phase='l',
                         molar_mass=86.175,
                         color=0.65,
                         charge=0.0,
                         solvent=True,
                         specific_heat=2.26,
                         index=7
                         )


class NaCl(Material):
    def __init__(self):
        super().__init__(name='NaCl',
                         density=2.165,
                         polarity=1.5,
                         temperature=298,
                         pressure=1,
                         phase='s',
                         molar_mass=58.443,
                         color=0.9,
                         charge=0.0,
                         boiling_point=1738.0,
                         specific_heat=0.853,
                         enthalpy_fusion=27950.0,
                         enthalpy_vapor=229700.0,
                         spectra_overlap=spec.S_3_3,
                         spectra_no_overlap=spec.S_8,
                         index=8
                         )


# Polarity is dependant on charge for atoms
class Na(Material):
    def __init__(self):
        super().__init__(name='Na',
                         density=0.968,
                         polarity=0.0,
                         temperature=298,
                         pressure=1,
                         phase='s',
                         solute=True,
                         molar_mass=22.990,
                         color=0.85,
                         charge=0.0,
                         boiling_point=1156.0,
                         specific_heat=1.23,
                         enthalpy_fusion=2600.0,
                         enthalpy_vapor=97700.0,
                         spectra_overlap=spec.S_4,
                         spectra_no_overlap=spec.S_4,
                         index=9
                         )


# Note: Cl is very unstable when not an aqueous ion
class Cl(Material):
    def __init__(self):
        super().__init__(name='Cl',
                         density=3.214e-3,
                         polarity=0.0,
                         temperature=298,
                         pressure=1,
                         phase='g',
                         solute=True,
                         molar_mass=35.453,
                         color=0.8,
                         charge=0.0,
                         specific_heat=0.48,
                         enthalpy_fusion=3200.0,
                         enthalpy_vapor=10200.0,
                         spectra_overlap=spec.S_7,
                         spectra_no_overlap=spec.S_3,
                         index=10
                         )


class Cl2(Material):
    def __init__(self):
        super().__init__(name='Cl2',
                         density=2.898e-3,
                         polarity=0.0,
                         temperature=298,
                         pressure=1,
                         phase='g',
                         molar_mass=70.906,
                         color=0.8,
                         charge=0.0,
                         specific_heat=1.0,
                         index=11
                         )


class LiF(Material):
    def __init__(self):
        super().__init__(name='LiF',
                         density=2.640,
                         polarity=1.5,
                         temperature=298,
                         pressure=1,
                         phase='s',
                         molar_mass=25.939,
                         color=0.9,
                         charge=0.0,
                         specific_heat=1.0,
                         index=12
                         )


class Li(Material):
    def __init__(self):
        super().__init__(name='Li',
                         density=0.534,
                         polarity=0.0,
                         temperature=298,
                         pressure=1,
                         phase='s',
                         molar_mass=6.941,
                         color=0.95,
                         charge=0.0,
                         specific_heat=1.0,
                         index=13
                         )


# Note: F is very unstable when not an aqueous ion
class F(Material):
    def __init__(self):
        super().__init__(name='F',
                         density=1.696e-3,
                         polarity=0.0,
                         temperature=298,
                         pressure=1,
                         phase='g',
                         molar_mass=18.998,
                         color=0.8,
                         charge=0.0,
                         specific_heat=None,
                         index=14
                         )


class F2(Material):
    def __init__(self):
        super().__init__(name='F2',
                         density=1.696e-3,
                         polarity=0.0,
                         temperature=298,
                         pressure=1,
                         phase='g',
                         molar_mass=37.997,
                         color=0.8,
                         charge=0.0,
                         specific_heat=None,
                         index=15
                         )


class CuSO4(Material):
    def __init__(self):
        super().__init__(name='CuS04',
                         density=3.6,
                         polarity=1.5,
                         temperature=298,
                         pressure=1,
                         phase='s',
                         molar_mass=159.6,
                         color=0.9,
                         charge=0.0,
                         boiling_point=923,
                         melting_point=383,
                         specific_heat=0.853,
                         enthalpy_fusion=27950.0,
                         enthalpy_vapor=229700.0,
                         spectra_overlap=spec.S_6,
                         spectra_no_overlap=spec.S_1,
                         index=8
                         )


class CuSO4Pentahydrate(Material):
    def __init__(self):
        super().__init__(name='CuS04*5H2O',
                         density=2.286,
                         polarity=1.5,
                         temperature=298,
                         pressure=1,
                         phase='s',
                         molar_mass=249.68,
                         color=0.9,
                         charge=0.0,
                         boiling_point=923,
                         melting_point=383,
                         specific_heat=0.853,
                         enthalpy_fusion=27950.0,
                         enthalpy_vapor=229700.0,
                         spectra_overlap=spec.S_3_3,
                         spectra_no_overlap=spec.S_5,
                         index=8
                         )


## ---------- ## HYDROCARBONS ## ---------- ##

class Dodecane(Material):
    def __init__(self):
        super().__init__(
            name='dodecane',
            density=0.75,
            polarity=0.0,
            temperature=298,
            pressure=1,
            phase='l',
            molar_mass=170.34,
            color=0.05,
            charge=0.0,
            boiling_point=489.5,
            melting_point=263.6,
            solute=False,
            specific_heat=2.3889,  # in J/g*K
            enthalpy_fusion=19790.0,
            enthalpy_vapor=41530.0,
            spectra_overlap=spec.S_2_3,
            spectra_no_overlap=spec.S_8,
            index=16
        )


class OneChlorohexane(Material):
    def __init__(self):
        super().__init__(
            name='1-chlorohexane',
            density=0.879,
            polarity=0.0,
            temperature=298,
            pressure=1,
            phase='l',
            molar_mass=120.62,
            color=0.1,
            charge=0.0,
            boiling_point=408.2,
            melting_point=179.2,
            solute=False,
            specific_heat=1.5408,
            enthalpy_fusion=15490.0,
            enthalpy_vapor=42800.0,
            spectra_overlap=spec.S_1,
            spectra_no_overlap=spec.S_1,
            index=17
        )


class TwoChlorohexane(Material):
    def __init__(self):
        super().__init__(
            name='2-chlorohexane',
            density=0.87,
            polarity=0.0,
            temperature=298,
            pressure=1,
            phase='l',
            molar_mass=120.62,
            color=0.15,
            charge=0.0,
            boiling_point=395.2,
            melting_point=308.3,
            solute=False,
            specific_heat=1.5408,
            enthalpy_fusion=11970.0,
            enthalpy_vapor=43820.0,
            spectra_overlap=spec.S_2,
            spectra_no_overlap=spec.S_2,
            index=18
        )


class ThreeChlorohexane(Material):
    def __init__(self):
        super().__init__(
            name='3-chlorohexane',
            density=0.9,
            polarity=0.0,
            temperature=298,
            pressure=1,
            phase='l',
            molar_mass=120.62,
            color=0.2,
            charge=0.0,
            boiling_point=396.2,
            melting_point=308.3,
            solute=False,
            specific_heat=1.5408,
            enthalpy_fusion=11970.0,
            enthalpy_vapor=32950.0,
            spectra_overlap=spec.S_3,
            spectra_no_overlap=spec.S_3,
            index=19
        )


class FiveMethylundecane(Material):
    def __init__(self):
        super().__init__(
            name='5-methylundecane',
            density=0.75,
            polarity=0.0,
            temperature=298,
            pressure=1,
            phase='l',
            molar_mass=170.34,
            color=0.25,
            charge=0.0,
            boiling_point=481.1,
            melting_point=255.2,
            solute=False,
            specific_heat=2.3889,
            enthalpy_fusion=19790.0,
            enthalpy_vapor=41530.0,
            spectra_overlap=spec.S_2_3,
            spectra_no_overlap=spec.S_8,
            index=20
        )


class FourEthyldecane(Material):
    def __init__(self):
        super().__init__(
            name='4-ethyldecane',
            density=0.75,
            polarity=0.0,
            temperature=298,
            pressure=1,
            phase='l',
            molar_mass=170.34,
            color=0.3,
            charge=0.0,
            boiling_point=480.1,
            melting_point=254.2,
            solute=False,
            specific_heat=2.3889,
            enthalpy_fusion=19790.0,
            enthalpy_vapor=41530.0,
            spectra_overlap=spec.S_2_3,
            spectra_no_overlap=spec.S_8,
            index=21
        )


class FiveSixDimethyldecane(Material):
    def __init__(self):
        super().__init__(
            name='5,6-dimethyldecane',
            density=0.757,
            polarity=0.0,
            temperature=298,
            pressure=1,
            phase='l',
            molar_mass=170.34,
            color=0.35,
            charge=0.0,
            boiling_point=474.2,
            melting_point=222.4,
            solute=False,
            specific_heat=2.3889,
            enthalpy_fusion=19790.0,
            enthalpy_vapor=41530.0,
            spectra_overlap=spec.S_2_3,
            spectra_no_overlap=spec.S_8,
            index=22
        )


class FourEthylFiveMethylnonane(Material):
    def __init__(self):
        super().__init__(
            name='4-ethyl-5-methylnonane',
            density=0.75,
            polarity=0.0,
            temperature=298,
            pressure=1,
            phase='l',
            molar_mass=170.34,
            color=0.4,
            charge=0.0,
            boiling_point=476.3,
            melting_point=224.5,
            solute=False,
            specific_heat=2.3889,
            enthalpy_fusion=19790.0,
            enthalpy_vapor=41530.0,
            spectra_overlap=spec.S_2_3,
            spectra_no_overlap=spec.S_8,
            index=23
        )


class FourFiveDiethyloctane(Material):
    def __init__(self):
        super().__init__(
            name='4,5-diethyloctane',
            density=0.768,
            polarity=0.0,
            temperature=298,
            pressure=1,
            phase='l',
            molar_mass=170.34,
            color=0.45,
            charge=0.0,
            boiling_point=470.2,
            melting_point=222.4,
            solute=False,
            specific_heat=2.3889,
            enthalpy_fusion=19790.0,
            enthalpy_vapor=41530.0,
            spectra_overlap=spec.S_2_3,
            spectra_no_overlap=spec.S_8,
            index=24
        )


class Ethoxyethane(Material):
    def __init__(self):
        super().__init__(
            name='ethoxyethane',
            density=0.713,
            polarity=0.0,
            temperature=298,
            pressure=1,
            phase='l',
            molar_mass=74.123,
            color=0.5,
            charge=0.0,
            boiling_point=34.6,
            melting_point=-116.3,
            solute=False,
            solvent=True,
            specific_heat=2.253,
            enthalpy_fusion=7190.0,
            enthalpy_vapor=27250.0,
            index=25
        )


class EthylAcetate(Material):
    def __init__(self):
        super().__init__(
            name='ethyl acetate',
            density=0.902,
            polarity=0.654,
            temperature=298,
            pressure=1,
            phase='l',
            molar_mass=88.106,
            color=0.05,
            charge=0.0,
            boiling_point=350,
            melting_point=189.6,
            solvent=True,
            specific_heat=1.904,  # in J/g*K
            enthalpy_fusion=10480,
            enthalpy_vapor=31940,
            index=26
        )


class DiEthylEther(Material):
    def __init__(self):
        super().__init__(
            name='diethyl ether',
            density=0.7134,
            polarity=1.3,
            temperature=298,
            pressure=1,
            phase='l',
            molar_mass=74.123,
            color=0.05,
            charge=0.0,
            boiling_point=307.8,
            melting_point=156.8,
            solvent=True,
            specific_heat=119.46,  # in J/g*K
            enthalpy_fusion=-252.7e3,
            enthalpy_vapor=27.247e3,
            index=29
        )


##------Indicators------##


class MethylRed(Material):
    def __init__(self):
        super().__init__(
            name='methyl red',
            density=0.902,
            polarity=0.0,
            temperature=298,
            pressure=1,
            phase='s',
            molar_mass=88.106,
            color=0.6,
            charge=0.0,
            boiling_point=630,
            melting_point=455,
            solute=True,
            specific_heat=1.904,  # in J/g*K
            enthalpy_fusion=10480,
            enthalpy_vapor=31940,
            index=27
        )


##-------Acids-------##


class HCl(Material):
    def __init__(self):
        super().__init__(
            name='HCl',
            density=1.48e-3,
            polarity=0.0,
            temperature=298,
            pressure=1,
            phase='g',
            molar_mass=88.106,
            color=0.3,
            charge=0.0,
            boiling_point=350,
            melting_point=189.6,
            solute=True,
            specific_heat=1.904,  # in J/g*K
            enthalpy_fusion=10480,
            enthalpy_vapor=31940,
            index=28
        )


def get_materials():
    '''
    '''

    names_list = []
    objects_list = []
    for name, obj in inspect.getmembers(sys.modules[__name__]):
        if all([
            inspect.isclass(obj),
            name != "Material"
        ]):
            names_list.append(name)
            objects_list.append(obj)

    return (names_list, objects_list)


total_num_material = len(Material.__subclasses__())

#
#
# class T1(Material):
#     def __init__(self):
#         super().__init__(name='temp1',
#                          density=0.655,
#                          polarity=0.9,
#                          temperature=298,
#                          )
#
#
# class T2(Material):
#     def __init__(self):
#         super().__init__(name='temp2',
#                          density=0.655,
#                          polarity=0.1,
#                          temperature=298,
#                          )
<|MERGE_RESOLUTION|>--- conflicted
+++ resolved
@@ -84,11 +84,7 @@
     def get_name(self):
         return self._name
 
-<<<<<<< HEAD
-    def get_density(self, convert_to_g_cubic_meter=False):
-=======
     def get_density(self, convert_to_g_cubic_meter=True):
->>>>>>> f668feaf
         # need to convert to g/m^3 in order to get volume in litres
         if convert_to_g_cubic_meter:
             return self._density * 1000000
