--- conflicted
+++ resolved
@@ -1,4 +1,3 @@
-<<<<<<< HEAD
 import math
 import copy
 import numpy as np
@@ -34,6 +33,7 @@
     for M in material_dict:
 
         if not material_dict[M][0]().is_solute():
+            # get the mass (in grams) of the material using its molar mass (in grams/mol)
             mass = material_dict[M][0]().get_molar_mass() * material_dict[M][1]
 
             if convert_density:
@@ -89,7 +89,7 @@
     overflow = total_volume - v_max  # calculate overflow
     reward = 0  # default 0 if no overflow
     if overflow > 1e-6:  # if overflow
-        reward = -10  # punishment
+        reward = -1  # punishment
         d_percentage = v_max / total_volume  # calculate the percentage of material left
         for M in material_dict:
             material_dict[M][1] *= d_percentage
@@ -250,155 +250,4 @@
             if len(item) == 2:
                 item.append(unit)
             new_solute_dict[solute][solvent] = [item[0], convert_unit_to_mol(solvent, item[1], unit)]
-    return new_solute_dict
-=======
-import math
-import copy
-import numpy as np
-import sys
-
-sys.path.append("../../")
-from chemistrylab.chem_algorithms import material
-
-
-def convert_material_dict_to_volume(material_dict,
-                                    # the density of solution does not affect the original volume of solvent
-                                    ):
-    volume_dict = {}
-    total_volume = 0
-    for M in material_dict:
-        if not material_dict[M][0]().is_solute():
-            # get the mass (in grams) of the material using its molar mass (in grams/mol)
-            mass = material_dict[M][0]().get_molar_mass() * material_dict[M][1]
-
-            # get the volume (in cubic centimeters) of the material using its
-            # mass (in grams) and density (in grams per cubic centimeter)
-            volume = mass / material_dict[M][0]().get_density()
-
-            # convert volume in cm**3 to L
-            volume = volume / 1000
-
-            volume_dict[M] = volume
-            total_volume += volume
-
-    return volume_dict, total_volume
-
-
-def convert_volume_to_mole(volume,
-                           density,
-                           molar_mass,
-                           ):
-    mass = volume * density
-    mole = mass / molar_mass
-    return mole
-
-
-def organize_material_dict(material_dict):
-    new_material_dict = copy.deepcopy(material_dict)
-    for M in material_dict:
-        if math.isclose(material_dict[M][1], 0.0, rel_tol=1e-6):  # remove material with 0.0 amount
-            new_material_dict.pop(M)
-    return new_material_dict
-
-
-def organize_solute_dict(material_dict,
-                         solute_dict):
-    for M in material_dict:
-        if material_dict[M][0]().is_solvent():  # if the material is solvent add to each solute with 0.0 amount
-            for Solute in solute_dict:
-                if M not in solute_dict[Solute]:
-                    solute_dict[Solute][M] = 0.0
-    new_solute_dict = copy.deepcopy(solute_dict)
-    for Solute in solute_dict:  # remove solute if it's not in material dict (avoid Solute: [Solvent, 0.0] )
-        if Solute not in material_dict:
-            new_solute_dict.pop(Solute)
-    return new_solute_dict
-
-
-def check_overflow(material_dict,
-                   solute_dict,
-                   v_max,
-                   ):
-    __, total_volume = convert_material_dict_to_volume(material_dict)  # convert from mole to L
-    overflow = total_volume - v_max  # calculate overflow
-    reward = 0  # default 0 if no overflow
-    if overflow > 1e-6:  # if overflow
-        reward = -1  # punishment
-        d_percentage = v_max / total_volume  # calculate the percentage of material left
-        for M in material_dict:
-            material_dict[M][1] *= d_percentage
-        # solute dict
-        if solute_dict:  # if not empty
-            for Solute in solute_dict:
-                for Solvent in solute_dict[Solute]:
-                    solute_dict[Solute][Solvent] *= d_percentage  # update the solute_dict based on percentage
-
-    return material_dict, solute_dict, reward
-
-
-def generate_state(vessel_list,
-                   max_n_vessel=5):
-    all_materials = [[mat().get_name() for mat in material.Material.__subclasses__()], material.Material.__subclasses__()]
-    # check error
-    if len(vessel_list) > max_n_vessel:
-        raise ValueError('number of vessels exceeds the max')
-
-    # create a list of the instances of all the subclasses of Material class
-    total_num_material = material.total_num_material
-    state = []
-    for vessel in vessel_list:
-        # initialize three matrix
-        material_dict_matrix = np.zeros(shape=(total_num_material, 10), dtype=np.float32)
-        solute_dict_matrix = np.zeros(shape=(total_num_material, total_num_material), dtype=np.float32)
-        layer_vector = vessel.get_layers()
-
-        # gather data:
-        material_dict = vessel.get_material_dict()
-        solute_dict = vessel.get_solute_dict()
-
-        # fill material_dict_matrix and solute_dict_matrix
-
-        # material_dict:
-        for materials in material_dict:
-            index = material_dict[materials][0]().get_index()
-            material_dict_matrix[index, 0] = material_dict[materials][0]().get_density()
-            material_dict_matrix[index, 1] = material_dict[materials][0]().get_polarity()
-            material_dict_matrix[index, 2] = material_dict[materials][0]().get_temperature()
-            material_dict_matrix[index, 3] = material_dict[materials][0]().get_pressure()
-            # one hot encoding phase
-            if material_dict[materials][0]().get_phase() == 's':
-                material_dict_matrix[index, 4] = 1.0
-            else:
-                material_dict_matrix[index, 4] = 0.0
-            if material_dict[materials][0]().get_phase() == 'l':
-                material_dict_matrix[index, 5] = 1.0
-            else:
-                material_dict_matrix[index, 5] = 0.0
-            if material_dict[materials][0]().get_phase() == 'g':
-                material_dict_matrix[index, 6] = 1.0
-            else:
-                material_dict_matrix[index, 6] = 0.0
-            material_dict_matrix[index, 7] = material_dict[materials][0]().get_charge()
-            material_dict_matrix[index, 8] = material_dict[materials][0]().get_molar_mass()
-            material_dict_matrix[index, 9] = material_dict[materials][1]
-
-        # solute_dict:
-        for solute in solute_dict:
-            solute_class = all_materials[1][all_materials[0].index(solute)]()
-            solute_index = solute_class.get_index()
-            for solvent in solute_dict[solute]:
-                solvent_index = all_materials[1][all_materials[0].index(solvent)]().get_index()
-                solute_dict_matrix[solute_index, solvent_index] = solute_dict[solute][solvent]
-
-        current_vessel_state = [material_dict_matrix, solute_dict_matrix, layer_vector]
-        state.append(current_vessel_state)
-
-    # fill the rest vessel state with zeros
-    for __ in range(max_n_vessel - len(vessel_list)):
-        material_dict_matrix = np.zeros(shape=(total_num_material, 10), dtype=np.float32)
-        solute_dict_matrix = np.zeros(shape=(total_num_material, total_num_material), dtype=np.float32)
-        air = material.Air()
-        layer_vector = np.zeros(np.shape(state[-1][-1])) + air.get_color()
-        state.append([material_dict_matrix, solute_dict_matrix, layer_vector])
-    return state
->>>>>>> 5a6463a2
+    return new_solute_dict