--- conflicted
+++ resolved
@@ -246,12 +246,7 @@
         new_solute_dict[solute] = {}
         for solvent, item in solvents.items():
             unit = 'mol'
-<<<<<<< HEAD
-            if len(item) == 3:
-                unit = item[2]
-=======
             if len(item) == 2:
                 item.append(unit)
->>>>>>> ee14c4a7
             new_solute_dict[solute][solvent] = [item[0], convert_unit_to_mol(solvent, item[1], unit)]
     return new_solute_dict