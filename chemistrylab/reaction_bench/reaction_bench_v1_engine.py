--- conflicted
+++ resolved
@@ -593,17 +593,10 @@
 
         # populate the state with the above variables
         self.plot_data_state = [
-<<<<<<< HEAD
-            [0.0], # time
-            [(Ti - Tmin) / (Tmax - Tmin)], # normalized temperature
-            [(Vi - Vmin) / (Vmax - Vmin)], # normalized volume
-            [total_pressure / Pmax], # normalized pressure
-=======
             [0.0],  # time
             [(Ti - Tmin) / (Tmax - Tmin)],  # normalized temperature
             [(Vi - Vmin) / (Vmax - Vmin)],  # normalized volume
             [total_pressure / Pmax],  # normalized pressure
->>>>>>> f668feaf
             [0.0],  # time
             [(Ti - Tmin) / (Tmax - Tmin)],  # normalized temperature
             [(Vi - Vmin) / (Vmax - Vmin)],  # normalized volume
