--- conflicted
+++ resolved
@@ -1073,13 +1073,8 @@
         wave_min = wave_data_dict["wave_min"]
         wave_max = wave_data_dict["wave_max"]
 
-<<<<<<< HEAD
-        peak = self.get_spectra_peak(vessels.get_concentration(self.materials))
-        dash_spectra = self.get_dash_line_spectra(vessels.get_concentration(self.materials))
-=======
         peak = self.get_spectra_peak(vessels.get_concentration(materials=self.materials))
         dash_spectra = self.get_dash_line_spectra(vessels.get_concentration(materials=self.materials))
->>>>>>> a0ff3a54
 
         # The first render is required to initialize the figure
         if first_render:
