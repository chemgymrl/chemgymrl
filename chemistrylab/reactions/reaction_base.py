--- conflicted
+++ resolved
@@ -1,4 +1,3 @@
-<<<<<<< HEAD
 '''
 Module to perform a series of reactions as specified by an accompanying reaction file.
 
@@ -746,7 +745,7 @@
         self.cur_in_hand = 1.0 * self.initial_in_hand
 
         # set the n array to contain initial values
-        for i, material_amount in self.initial_in_hand:
+        for i, material_amount in enumerate(self.initial_in_hand):
             self.n[i] = material_amount
 
         # reset the vessel parameters to their original values as specified in the reaction file
@@ -760,1064 +759,6 @@
 
         return vessels
 
-    def update(self, temp, volume, dt):
-        '''
-        Method to update the environment.
-        This involves using reactants, generating products, and obtaining rewards.
-
-        Parameters
-        ---------------
-        `temp` : `float`
-            The temperature of the system in Kelvin
-        `volume` : `float`
-            The volume of the system in Litres
-        `dt` : `float`
-            The time-step demarcating separate steps
-
-        Returns
-        ---------------
-        None
-
-        Raises
-        ---------------
-        None
-        '''
-
-        # get an array of the concentrations of each material in the n array
-        conc_arr = self.get_concentration(volume)
-
-        # calculate the reaction rate constants using the
-        # vessel temperature and concentration array
-        k_arr = self.get_reaction_constants(temp, conc_arr)
-
-        # calculate the reaction rates using the reaction rate constants and concentration array
-        rates_arr = self.get_rates(k_arr, conc_arr)
-
-        # calculate the changes in concentration for each material in an array
-        conc_change = self.get_conc_change(rates_arr, conc_arr, dt)
-
-        # iterate through each material in the n array and update it's amount
-        for i in range(self.n.shape[0]):
-            dn = conc_change[i] * volume # convert back to moles
-            self.n[i] += dn # update the molar amount array
-
-        # check the list of molar amounts and set negligible amounts to 0
-        for i, amount in enumerate(self.n):
-            if amount < self.threshold:
-                self.n[i] = 0
-
-    def perform_action(self, action, vessels: vessel.Vessel, n_steps):
-        '''
-        Update the environment with processes defined in `action`.
-
-        Parameters
-        ---------------
-        `action` : `np.array`
-            An array containing elements describing the changes to be made, during the current
-            step, to each modifiable thermodynamic variable and reactant used in the reaction.
-        `vessels` : `vessel.Vessel`
-            A vessel containing initial materials to be used in a series of reactions.
-        `n_steps` : `int`
-            The number of increments into which the action is split.
-
-        Returns
-        ---------------
-        `vessels` : `vessel.Vessel`
-            A vessel that has been updated to have the proper materials and
-            thermodynamic properties.
-
-        Raises
-        ---------------
-        None
-        '''
-
-        # deconstruct the action
-        temperature_change, volume_change, delta_n_array = self.action_deconstruct(action=action)
-
-        # deconstruct the vessel: acquire the vessel temperature and volume and create the n array
-        temperature, volume = self.vessel_deconstruct(vessels=vessels)
-
-        # perform the complete action over a series of increments
-        for __ in range(n_steps):
-            # split the overall temperature change into increments,
-            # ensure it does not exceed the maximal and minimal temperature values
-            temperature += temperature_change / n_steps
-            temperature = np.min(
-                [
-                    np.max([temperature, vessels.get_Tmin()]),
-                    vessels.get_Tmax()
-                ]
-            )
-
-            # split the overall volume change into increments,
-            # ensure it does not exceed the maximal and minimal volume values
-            volume += volume_change / n_steps
-            volume = np.min(
-                [
-                    np.max([volume, vessels.get_min_volume()]),
-                    vessels.get_max_volume()
-                ]
-            )
-
-            # split the overall molar changes into increments
-            for j, delta_n in enumerate(delta_n_array):
-                dn = delta_n / n_steps
-                self.n[j] += dn
-                self.cur_in_hand[j] -= dn
-
-                # set a penalty for trying to add unavailable material (tentatively set to 0)
-                # reward -= 0
-
-                # if the amount that is in hand is below a certain threshold set it to 0
-                if self.cur_in_hand[j] < self.threshold:
-                    self.cur_in_hand[j] = 0.0
-
-            # perform the reaction and update the molar concentrations of the reactants and products
-            self.update(
-                temperature,
-                volume,
-                vessels.get_defaultdt()
-            )
-
-        # create a new reaction vessel containing the final materials
-        vessels = self.update_vessel(temperature, volume)
-
-        return vessels
-
-    def get_spectra(self, V):
-        '''
-        Class method to generate total spectral data using a guassian decay.
-
-        Parameters
-        ---------------
-        V : np.float32
-            The volume of the system in Litres
-
-        Returns
-        ---------------
-        absorb : np.array
-            An array of the total absorption data of every chemical in the experiment
-
-        Raises
-        ---------------
-        None
-        '''
-
-        # convert the volume in litres to the volume in m**3
-        V = V / 1000
-
-        # set the wavelength space
-        x = np.linspace(0, 1, 200, endpoint=True, dtype=np.float32)
-
-        # define an array to contain absorption data
-        absorb = np.zeros(x.shape[0], dtype=np.float32)
-
-        # obtain the concentration array
-        C = self.get_concentration(V)
-
-        # iterate through the spectral parameters in self.params and the wavelength space
-        for i, item in enumerate(self.params):
-            for j in range(item.shape[0]):
-                for k in range(x.shape[0]):
-                    amount = C[i]
-                    height = item[j, 0]
-                    decay_rate = np.exp(
-                        -0.5 * (
-                            (x[k] - self.params[i][j, 1]) / self.params[i][j, 2]
-                        ) ** 2.0
-                    )
-                    if decay_rate < 1e-30:
-                        decay_rate = 0
-                    absorb[k] += amount * height * decay_rate
-
-        # absorption must be between 0 and 1
-        absorb = np.clip(absorb, 0.0, 1.0)
-
-        return absorb
-
-    def get_spectra_peak(self, V):
-        '''
-        Method to populate a list with the spectral peak of each chemical.
-
-        Parameters
-        ---------------
-        V : np.float32
-            The volume of the system in litres.
-
-        Returns
-        ---------------
-        spectra_peak : list
-            A list of parameters specifying the peak of the spectra for each chemical
-
-        Raises
-        ---------------
-        None
-        '''
-
-        # get the concentration of each chemical
-        C = self.get_concentration(V)
-
-        # create a list of the spectral peak of each chemical
-        spectra_peak = []
-        for i, material in enumerate(self.materials):
-            spectra_peak.append([
-                self.params[i][:, 1] * 600 + 200,
-                C[i] * self.params[i][:, 0],
-                material
-            ])
-        return spectra_peak
-
-    def get_dash_line_spectra(self, V):
-        '''
-        Module to generate each individual spectral dataset using gaussian decay.
-
-        Parameters
-        ---------------
-        V : np.float32
-            The volume of the system in Litres
-
-        Returns
-        ---------------
-        dash_spectra : list
-            A list of all the spectral data of each chemical
-
-        Raises
-        ---------------
-        None
-        '''
-
-        dash_spectra = []
-        C = self.get_concentration(V)
-
-        x = np.linspace(0, 1, 200, endpoint=True, dtype=np.float32)
-
-        for i, item in enumerate(self.params):
-            each_absorb = np.zeros(x.shape[0], dtype=np.float32)
-            for j in range(item.shape[0]):
-                for k in range(x.shape[0]):
-                    amount = C[i]
-                    height = item[j, 0]
-                    decay_rate = np.exp(
-                        -0.5 * (
-                            (x[k] - self.params[i][j, 1]) / self.params[i][j, 2]
-                        ) ** 2.0
-                    )
-                    each_absorb += amount * height * decay_rate
-            dash_spectra.append(each_absorb)
-
-        return dash_spectra
-
-    def plot_graph(self, temp=300, volume=1, pressure=101.325, dt=0.01, n_steps=500, save_name=None):
-        '''
-        Method to plot the concentration, pressure, temperature, time, and spectral data.
-
-        Parameters
-        ---------------
-        None
-
-        Returns
-        ---------------
-        None
-
-        Raises
-        ---------------
-        None
-        '''
-
-        # get the concentration array
-        conc = self.get_concentration(volume)
-
-        # set the default reaction constants
-        k = self.get_reaction_constants(temp, conc)
-
-        # set arrays to keep track of the time and concentration
-        t = np.zeros(n_steps, dtype=np.float32)
-        conc = np.zeros((n_steps, 4), dtype=np.float32)
-
-        # set initial concentration values
-        conc[0] = conc[0] * self.initial_in_hand
-
-        for i in range(1, n_steps):
-            conc = self.get_concentration(volume)
-            rates = self.get_rates(k, conc)
-            conc_change = self.get_conc_change(rates, conc, dt)
-
-            # update plotting info
-            conc[i] = conc[i-1] + conc_change
-            t[i] = t[i-1] + dt
-
-        plt.figure()
-
-        for i in range(conc.shape[1]):
-            plt.plot(t, conc[:, i], label=self.materials[i])
-
-        # set plotting parameters
-        plt.xlim([t[0], t[-1]])
-        plt.ylim([0.0, 2.0])
-        plt.xlabel('Time (s)')
-        plt.ylabel('Concentration (M)')
-        plt.legend()
-        if save_name:
-            plt.savefig(save_name)
-        plt.show()
-        plt.close()
-
-    def plotting_step(self, t, vessels: vessel.Vessel):
-        '''
-        Set up a method to handle the acquisition of the necessary plotting parameters
-        from an input vessel.
-        '''
-
-        # acquire the necessary parameters from the vessel
-        T = vessels.get_temperature()
-        V = vessels.get_current_volume()
-
-        # create containers to hold the plotting parameters
-        plot_data_state = [[], [], [], []]
-        plot_data_mol = [[] for _ in range(self.n.shape[0])]
-        plot_data_concentration = [[] for _ in range(self.n.shape[0])]
-
-        # Record time data
-        plot_data_state[0].append(t)
-
-        # record temperature data
-        Tmin = vessels.get_Tmin()
-        Tmax = vessels.get_Tmax()
-        plot_data_state[1].append((T - Tmin)/(Tmax - Tmin))
-
-        # record volume data
-        Vmin = vessels.get_min_volume()
-        Vmax = vessels.get_max_volume()
-        plot_data_state[2].append((V - Vmin)/(Vmax - Vmin))
-
-        # record pressure data
-        P = vessels.get_pressure()
-        plot_data_state[3].append(
-            P/vessels.get_pmax()
-        )
-
-        # calculate and record the molar concentrations of the reactants and products
-        C = self.get_concentration(V)
-        for j in range(self.n.shape[0]):
-            plot_data_mol[j].append(self.n[j])
-            plot_data_concentration[j].append(C[j])
-
-        return plot_data_state, plot_data_mol, plot_data_concentration
-=======
-'''
-Module to perform a series of reactions as specified by an accompanying reaction file.
-
-:title: reaction_base.py
-
-:author: Mark Baula, Nicholas Paquin, and Mitchell Shahen
-
-:history: 22-06-2020
-'''
-
-# pylint: disable=import-error
-# pylint: disable=invalid-name
-# pylint: disable=protected-access
-# pylint: disable=too-many-instance-attributes
-# pylint: disable=too-many-locals
-# pylint: disable=unsubscriptable-object
-
-import importlib.util
-import os
-import sys
-import types
-
-import numpy as np
-import matplotlib.pyplot as plt
-
-sys.path.append("../../") # allows the module to access chemistrylab
-
-from chemistrylab.reactions.get_reactions import convert_to_class
-from chemistrylab.chem_algorithms import vessel
-from chemistrylab.chem_algorithms import util
-
-R = 8.314462619
-
-class _Reaction:
-
-    def __init__(self, reaction_file_identifier="", overlap=False):
-        '''
-        Constructor class module for the Reaction class.
-
-        Parameters
-        ---------------
-        `materials` : `list` (default=`None`)
-            A list of dictionaries containing initial material names, classes, and amounts.
-        `solutes` : `list` (default=`None`)
-            A list of dictionaries containing initial solute names, classes, and amounts.
-        `desired` : `str` (default="")
-            A string indicating the name of the desired material.
-        `reaction_file_identifier` : `str` (default=`""`)
-            The basename of the reaction file that contains the parameters
-            necessary to perform the desired reaction(s).
-        `overlap` : `bool` (default=`False`)
-            Indicate if the spectral plot includes overlapping plots.
-
-        Returns
-        ---------------
-        None
-
-        Raises
-        ---------------
-        None
-        '''
-
-        # define a name/label for this reaction base class
-        self.name = "base_reaction"
-
-        # ensure the requested reaction file is found and accessible
-        reaction_filepath = self._find_reaction_file(reaction_file=reaction_file_identifier)
-
-        # acquire the necessary parameters from the reaction file
-        reaction_params = self._get_reaction_params(reaction_filepath=reaction_filepath)
-
-        # UNPACK THE REACTION PARAMETERS:
-        # materials used and the desired material
-        self.reactants = reaction_params['REACTANTS']
-        self.products = reaction_params["PRODUCTS"]
-        self.solutes = reaction_params["SOLUTES"]
-        self.desired = reaction_params["DESIRED"]
-
-        # initial vessel properties (used in reseting the reaction vessel)
-        self.Ti = reaction_params["Ti"]
-        self.Vi = reaction_params["Vi"]
-
-        # additional vessel properties (to be assigned during the reset function)
-        self.Tmin = reaction_params["Tmin"]
-        self.Tmax = reaction_params["Tmax"]
-        self.Vmin = reaction_params["Vmin"]
-        self.Vmax = reaction_params["Vmax"]
-
-        # thermodynamic increment values (used when performing the reactions)
-        self.dt = reaction_params["dt"]
-        self.dT = reaction_params["dT"]
-        self.dV = reaction_params["dV"]
-
-        # the arrays used in dictating how reaction calculations are performed
-        self.activ_energy_arr = reaction_params["activ_energy_arr"]
-        self.stoich_coeff_arr = reaction_params["stoich_coeff_arr"]
-        self.conc_coeff_arr = reaction_params["conc_coeff_arr"]
-
-        # specify the full list of materials
-        self.materials = self.reactants + self.products
-
-        # set a threshold value for the minimum, non-negligible material molar amount
-        self.threshold = 1e-8
-
-        # define these parameters initially as they are to be given properly in the reset function
-        self.initial_in_hand = np.zeros(len(self.reactants))
-        self.cur_in_hand = np.zeros(len(self.reactants))
-        self.initial_solutes = np.zeros(len(self.solutes))
-
-        # convert the reactants and products to their class object representations
-        self.reactant_classes = convert_to_class(materials=self.reactants)
-        self.product_classes = convert_to_class(materials=self.products)
-        self.material_classes = convert_to_class(materials=self.materials)
-        self.solute_classes = convert_to_class(materials=self.solutes)
-
-        # create the (empty) n array which will contain the molar amounts of materials in use
-        self.n = np.zeros(len(self.materials))
-
-        # define the maximal number of moles available for any chemical
-        self.max_mol = 2.0
-
-        # define the maximal number of moles of each chemical allowed at one time
-        self.nmax = self.max_mol * np.ones(len(self.materials))
-
-        # define variables to contain the initial materials and solutes available "in hand"
-        self.initial_in_hand = np.zeros(len(self.reactants))
-        self.initial_solutes = np.zeros(len(self.solutes))
-
-        # define parameters for generating spectra
-        self.params = []
-        for material in self.material_classes:
-            if overlap:
-                self.params.append(material().get_spectra_overlap())
-            else:
-                self.params.append(material().get_spectra_no_overlap())
-
-    @staticmethod
-    def _find_reaction_file(reaction_file=""):
-        '''
-        Method to attempt to find the requested reaction file. Currently, the name of the
-        reaction file is needed for specifying the requested reaction file.
-
-        Parameters
-        ---------------
-        `reaction_file` : `str` (default=`""`)
-            The basename of the reaction file that contains the parameters
-            necessary to perform the desired reaction(s).
-
-        Returns
-        ---------------
-        `output_reaction_file` : `str`
-            The full filepath to the reaction file that contains the parameters
-            necessary to perform the desired reaction(s).
-
-        Raises
-        ---------------
-        `IOError`:
-            Raised if the requested reaction file is not found in the available reactions directory.
-        '''
-
-        # acquire the path to the reactions directory containing
-        # this file and the available reactions directory
-        reaction_base_filepath = os.path.abspath(__file__)
-        reactions_dir = os.path.dirname(reaction_base_filepath)
-
-        # acquire a list of the names of all the available reaction files;
-        # specify the directory containing all reaction files
-        r_files_dir = os.path.join(reactions_dir, "available_reactions")
-
-        # obtain the list of only files from the above directory
-        reaction_files = [
-            r_file for r_file in os.listdir(r_files_dir) if os.path.isfile(
-                os.path.join(r_files_dir, r_file)
-            )
-        ]
-
-        # clip the files to omit their extensions (all available reaction files are `.py` files)
-        reaction_files_no_ext = [r_file.split(".")[0] for r_file in reaction_files]
-
-        # look for the requested reaction file in the list of available reaction files
-        if reaction_file in reaction_files_no_ext:
-            output_reaction_file = os.path.join(
-                r_files_dir,
-                reaction_file + ".py" # re-add the extension
-            )
-        else:
-            raise IOError("ERROR: Requested Reaction File Not Found in Directory!")
-
-        return output_reaction_file
-
-    @staticmethod
-    def _get_reaction_params(reaction_filepath=""):
-        '''
-                Method to acquire the necessary reaction parameters from the specified
-        reaction file and make them available.
-
-        Parameters
-        ---------------
-        `reaction_filepath` : `str` (default=`""`)
-            The full filepath to the reaction file that contains the parameters
-            necessary to perform the desired reaction(s).
-
-        Returns
-        ---------------
-        `output_params` : `dict`
-            A dictionary containing all of the parameters from the specified reaction file.
-
-        Raises
-        ---------------
-        `TypeError`:
-            Raised when the acquired module, by means of `importlib`, is not a `ModuleType` object.hem available.
-        '''
-
-        # cut the full reaction filepath to just the filename
-        reaction_filename = reaction_filepath.split("\\")[-1]
-
-        # set up the import functions to access the reaction file module
-        spec = importlib.util.spec_from_file_location(reaction_filename, reaction_filepath)
-        module = importlib.util.module_from_spec(spec)
-        spec.loader.exec_module(module)
-
-        # ensure the loaded module is, in fact, a module type object
-        if not isinstance(module, types.ModuleType):
-            raise TypeError(
-                "ERROR: Acquired Module is not a ModuleType! "
-                "Reaction parameters cannot be accessed."
-            )
-
-        # get a list of all dictionary keys in the reaction file
-        all_keys = [item for item in module.__dict__.keys() if not item.startswith("_")]
-
-        # create a dictionary ot contain the reaction file parameters and their key identifiers
-        output_params = {}
-
-        # iterate through the key identifiers and add reaction parameters to the output dictionary
-        for key in all_keys:
-            # acquire the reaction parameter from the module
-            parameter = module.__dict__[key]
-
-            # ensure the parameter is not an imported module (because these are not required)
-            if not isinstance(parameter, types.ModuleType):
-                # add the parameter to the dictionary at the position designated by `key`
-                output_params[key] = parameter
-
-        return output_params
-
-    def get_ni_label(self):
-        '''
-        Method to obtain the names of all the reactants used in the experiment.
-
-        Parameters
-        ---------------
-        None
-
-        Returns
-        ---------------
-        `labels` : `list`
-            A list of the names of each reactant used in this reaction
-
-        Raises
-        ---------------
-        None
-        '''
-
-        labels = ['[{}]'.format(reactant) for reactant in self.reactants]
-
-        return labels
-
-    def get_ni_num(self):
-        '''
-        Method to determine which chemicals are available for use.
-
-        Parameters
-        ---------------
-        None
-
-        Returns
-        ---------------
-         `num_list` : `list`
-            A list of the chemicals that are currently available (in hand)
-
-        Raises
-        ---------------
-        None
-        '''
-
-        # populate a list with the available chemicals
-        num_list = []
-        for i in range(self.cur_in_hand.shape[0]):
-            num_list.append(self.cur_in_hand[i])
-
-        return num_list
-
-    def get_concentration(self, V=0.1):
-        '''
-        Method to convert molar volume to concentration.
-
-        Parameters
-        ---------------
-        `V` : `float` (default=0.1)
-            The volume of the system in L
-
-        Returns
-        ---------------
-        `C` : `np.array`
-            An array of the concentrations (in mol/L) of each chemical in the experiment.
-
-        Raises
-        ---------------
-        None
-        '''
-
-        # create an array containing the concentrations of each chemical
-        C = np.zeros(self.n.shape[0], dtype=np.float32)
-        for i in range(self.n.shape[0]):
-            C[i] = self.n[i] / V
-
-        return C
-
-    def get_reaction_constants(self, temp, conc_arr):
-        '''
-        Method for calculating the reaction rate constants. The reaction rate for each reaction
-        uses a reaction rate constant specific to that reaction because each reaction has a unique
-        activation energy, E. The rate constant is given by k = A * e^((-1.0 * E) / (R * T)).
-
-        The pre-exponential factor, A, ensures that the rate constant is of the proper units.
-        The reaction rate must be of units: mol / (L * s), but uses various concentrations of
-        reactant materials during it's calculation. Therefore, the rate constant must counter
-        or normalize these concentrations to ensure the proper rate units.
-
-        Therefore, A = 1 / S, for a scaling factor, S, which is calculated using the concentrations
-        of all the reactants which are used in calculating any reaction rate (normalization).
-
-        For example:
-            Consider A + 2B --> C.
-            We calculate the rate of this reaction as: r = k * (A ** 1) * (B ** 2).
-            Therefore, the rate will have units of: [r] = [k] * mol**3 / L**3.
-            Therefore, the units of k must be: [k] = L**2 / (mol**2 * s)
-            Using aggregate concentrations of A and B, we define: k = A * e^((-1.0 * E) / (R * T)).
-            The pre-exponential factor, A, defines the units of the rate constant.
-            Therefore, the pre-exponential factor must be: A = 1 / ([A] * [B])**n
-            For some value, n, that gets the proper rate constant units.
-            If the concentrations of A and B are both non-zero, n = 1 gives the required units.
-            If one of the concentrations of A or B are non-zero, n = 2 gives the required units.
-            If both are zero, no reaction using A and B are available, so n = 1 by default.
-            Note that n is determined by the stiochiometric coefficients of the rate as well.
-            Therefore, we will have different scaling factors for different reactions.
-
-        Parameters
-        ---------------
-        `temperature` : `float`
-            The temperature of the vessel when the reaction(s) are taking place.
-        `conc_arr` : `np.array`
-            The array containing concentrations of each material set to take place in reaction(s).
-
-        Returns
-        ---------------
-        `k_arr` : `np.array`
-            An array containing reaction rate constants for each reaction set to occur.
-
-        Raises
-        ---------------
-        None
-        '''
-
-        # acquire the activation energies and stoichiometric coefficients for each reaction
-        activ_energy_arr = self.activ_energy_arr
-        stoich_coeff_arr = self.stoich_coeff_arr
-
-        # obtain the number of reactions set to occur
-        n_reactions = activ_energy_arr.shape[0]
-
-        # acquire the concentrations of the reactants from the full concentration array
-        reactant_conc = [conc_arr[i] for i, __ in enumerate(self.reactants)]
-
-        # we define a variable to contain the aggregate concentration value
-        agg_conc = 1
-
-        # only non-zero reactant concentrations will be of use, so these are isolated
-        non_zero_conc = [conc for conc in reactant_conc if conc != 0.0]
-
-        # we use the non-zero concentrations to define the aggregate concentration
-        for conc in non_zero_conc:
-            agg_conc *= conc
-
-        # define arrays to hold the scaling factor for each reaction
-        scaling_arr = np.zeros(n_reactions)
-
-        # iterate through each row in the activation energy and stoichiometric coefficient arrays
-        # to get the parameters required and calculate the scaling factor for each reaction
-        for i, row in enumerate(stoich_coeff_arr):
-            # get the dimensionality of the rate by summing the stoichiometric coefficients
-            rate_exponential = sum(row)
-
-            # get the dimensionality of the rate constant required to balance the rate exponential
-            rate_constant_dim = rate_exponential - 1
-
-            # get the dimensionality of the aggregate concentration
-            agg_conc_dim = len(non_zero_conc)
-
-            # calculate the exponential needed to be applied to the aggregate concentration
-            # to properly define the rate constant's pre-exponential factor
-            exponent = (rate_constant_dim) / agg_conc_dim if agg_conc_dim != 0 else 1
-
-            # apply the exponent to the aggregate rate constant to get the scaling factor
-            scaling_factor = (abs(agg_conc)) ** exponent
-
-            # add the scaling factor to the array of scaling factors
-            scaling_arr[i] = scaling_factor
-
-        # set up an array to contain the rate constants for each reaction
-        k_arr = np.zeros(n_reactions)
-
-        # iterate through the activate energy and scaling factor arrays to
-        # calculate the rate constants for each reaction
-        for i, scaling_factor in enumerate(scaling_arr):
-            # get the activation energy
-            activ_energy = activ_energy_arr[i][0]
-
-            # calculate the pre-exponential factor
-            A = 1.0 / scaling_factor
-
-            # calculate the rate constant
-            k = A * np.exp((-1.0 * activ_energy) / (R * temp))
-
-            # add the rate constant to the array of rate constants
-            k_arr[i] = k
-
-        return k_arr
-
-    def get_rates(self, k_arr, conc_arr):
-        '''
-        Method to calculate the reaction rates for every reaction that is to be performed.
-        The rates are calculated using the concentrations of reactants made available, their
-        stoichiometric coefficients, and the rate constants for each reaction.
-
-         Parameters
-        ---------------
-        `k_arr` : `np.array`
-            An array containing reaction rate constants for each reaction set to occur.
-        `conc_arr` : `bool`
-            The array containing concentrations of each material set to take place in reaction(s).
-
-        Returns
-        ---------------
-        `rates_arr` : `np.array`
-            An array containing the rate at which each reaction is to take place.
-
-        Raises
-        ---------------
-        None
-        '''
-
-        # acquire the array of stiochiometric coefficients for each reaction
-        stoich_coeff_arr = self.stoich_coeff_arr
-
-        # obtain the number of reactions set to occur (number of rows in the stoich_coeff_arr)
-        n_reactions = stoich_coeff_arr.shape[0]
-
-        # define an array to contain the rates for each reaction
-        rates_arr = np.zeros(n_reactions)
-
-        # acquire the concentrations of the reactants from the full concentration array
-        reactant_conc = [conc_arr[i] for i, __ in enumerate(self.reactants)]
-
-        # iterate through each row stoichiometric coefficients array, calculating each reaction rate
-        for i, row in enumerate(stoich_coeff_arr):
-            # get the rate constant
-            k = k_arr[i]
-
-            # set up a variable to contain the product of the concentrations
-            conc_product = 1.0
-
-            # iterate through the items in the current row to calculate the product of the
-            # concentrations exponentiated using their stoichiometric coefficients
-            for j, stoich_coeff in enumerate(row):
-                # get the reactant concentration
-                conc = reactant_conc[j]
-
-                # calculate the exponentiated concentration and include it in the product
-                conc_product *= conc ** stoich_coeff
-
-            # multiply the concentration product and the rate constant to get the reaction rate
-            rate = k * conc_product
-
-            # add the reaction rate to the array of reaction rates
-            rates_arr[i] = rate
-
-        return rates_arr
-
-    def get_conc_change(self, rates_arr, conc_arr, dt):
-        '''
-        Method to calculate the change_concentration array containing the changes in reactant and
-        product concentrations as a result of performing a reaction.
-
-         Parameters
-        ---------------
-        `rates_arr` : `np.array`
-            An array containing the rate at which each reaction is to take place.
-        `conc_arr` : `bool`
-            The array containing concentrations of each material set to take place in reaction(s).
-
-        Returns
-        ---------------
-        `change_conc_arr` : `np.array`
-            An array containing the changes in concentration of each material that has taken
-            place in the occurring reaction(s).
-
-        Raises
-        ---------------
-        None
-        '''
-
-        # acquire the concentration coefficients array conatining the coefficients indicating the
-        # relative proportions of materials being used up or created in each reaction
-        conc_coeff_arr = self.conc_coeff_arr
-
-        # get the number of materials involved in the reactions (same as len(self.materials))
-        n_materials = conc_coeff_arr.shape[0]
-
-        # set up an array to contain the changes in concentration
-        change_conc_arr = np.zeros(n_materials)
-
-        # iterate through the concentration coefficient array,
-        # calculating the changes of each material
-        for i, row in enumerate(conc_coeff_arr):
-            # create a variable to contain the cumulative change of a material
-            cumulative_change = 0
-
-            # iterate through each coefficient in the row calculating
-            # the change in concentration from each reaction
-            for j, coefficient in enumerate(row):
-                # calculate the concentration change
-                conc_change = coefficient * rates_arr[j] * dt
-
-                # add the concentration change to the cumulative change
-                cumulative_change += conc_change
-
-            # store the overall concentration change in the change concentration array
-            change_conc_arr[i] = cumulative_change
-
-        # acquire the concentrations of the reactants from the full concentration array
-        reactant_conc = [conc_arr[i] for i, __ in enumerate(self.reactants)]
-
-        # look through the changes to the reactant concentrations and make sure they
-        # do not exceed the concentrations of reactants available
-        for i, available_conc in enumerate(reactant_conc):
-            # get the intended concentration change
-            conc_change = change_conc_arr[i]
-
-            # change the intended concentration to the available concentration, if necessary
-            change_conc_arr[i] = np.max([conc_change, -1.0 * available_conc])
-
-        return change_conc_arr
-
-    def action_deconstruct(self, action):
-        '''
-        Method to deconstruct the action and obtain the proper thermodynamic variables and reactant
-        amounts that can be used in further methods.
-
-        Parameters
-        ---------------
-        `action` : `list`
-            A list of values specifying actions that are to be carried out.
-            Each action varies from 0 to 1.
-        Returns
-        ---------------
-        `temp_change` : `float`
-            The change in temperature set to occur as given by the inputted action.
-        `volume_change` : `float`
-            The change in volume set to occur as given by the inputted action.
-        `delta_n_array` : `np.array`
-            An array containing the changes in molar amount of each reactant as given by the action.
-        Raises
-        ---------------
-        None
-        '''
-
-        # the first action parameter is the requested change in temperature;
-        # action[0] = 0.0 indicates a temperature change of -dT
-        # action[0] = 1.0 indicates a temperature change of +dT
-        temp_change = 2.0 * (action[0] - 0.5) * self.dT
-
-        # the second action parameter is the requested change in volume;
-        # action[0] = 0.0 indicates a volume change of -dV
-        # action[0] = 1.0 indicates a volume change of +dV
-        volume_change = 2.0 * (action[1] - 0.5) * self.dV
-
-        # the remaining action parameters indicate the proportion of
-        # each reactant requested to be added to the reaction vessel;
-        # action[2] = 1.0 indicates that all available amounts of reactant[0] are to be added
-        # action[2] = 0.0 indicates that no amount of reactant[0] is to be added
-        reactant_proportions = action[2:]
-
-        # to determine the molar amount of each reactant to be added, we need
-        # to know how much of each reactant is currently available "in hand";
-        # we will create a variable to store the molar amounts of reactants to be added
-        delta_n_array = np.zeros(len(self.cur_in_hand))
-
-        # we will iterate through all the materials available in hand and use the proportions
-        # to calculate the molar amount of each reactant that has been requested to be added
-        for i, reactant_amount in enumerate(self.cur_in_hand):
-            # obtain the reactant proportion from the action
-            reactant_proportion = reactant_proportions[i]
-
-            # define the amount of the current reactant that is available
-            amount_available = reactant_amount
-
-            # calculate the molar amount to be added (denoted delta_n)
-            delta_n = reactant_proportion * amount_available
-
-            # add the amount to be added to the delta_n_array for storage
-            delta_n_array[i] = delta_n
-
-        return temp_change, volume_change, delta_n_array
-
-    def vessel_deconstruct(self, vessels):
-        '''
-        Method to deconstruct and acquire key properties of the inputted vessel.
-        Additionally, the n array is given the appropriate values.
-        Notable properties include the temperature and volume.
-
-        Parameters
-        ---------------
-        `vessels` : `vessel.Vessel`
-            A vessel containing materials that are to be used in a series of reactions.
-
-        Returns
-        ---------------
-        `temperature` : `float`
-            The temperature of the inputted vessel.
-        `volume` : `float`
-            The volume of the inputted vessel.
-
-        Raises
-            ---------------
-        None
-        '''
-
-        # obtain the material dictionary
-        material_dict = vessels._material_dict
-
-        # unpack the material dictionary and add all the material amounts to the n array
-        for i, material_name in enumerate(material_dict.keys()):
-            if material_name in self.materials:
-                material_amount = material_dict[material_name][1]
-                self.n[i] = material_amount
-
-        # acquire the vessel's temperature property
-        temperature = vessels.get_temperature()
-
-        # acquire the vessel's volume property
-        volume = vessels.get_volume()
-
-        return temperature, volume
-
-    def update_vessel(self, temperature, volume):
-        '''
-        Method to update the provided vessel object with materials from the reaction base
-        and new thermodynamic variables.
-
-        Parameters
-        ---------------
-        `temperature` : `float`
-            The final temperature of the vessel after all reactions have been completed.
-        `volume` : `float`
-            The final temperature of the vessel after all reactions have been completed.
-
-        Returns
-        ---------------
-        `new_vessel` : `float`
-            The new vessel containing the final materials and thermodynamic variables.
-
-        Raises
-        ---------------
-        None
-        '''
-
-        # tabulate all the materials used and their new values
-        new_material_dict = {}
-        for i in range(self.n.shape[0]):
-            material_name = self.materials[i]
-            material_class = self.material_classes[i]
-            amount = self.n[i]
-            new_material_dict[material_name] = [material_class, amount, 'mol']
-
-        # tabulate all the solutes and their values
-        new_solute_dict = {}
-        for i in range(self.initial_solutes.shape[0]):
-            solute_name = self.solutes[i]
-            solute_class = self.solute_classes[i]
-            amount = self.initial_solutes[i]
-
-            # create the new solute dictionary to be appended to a new vessel object
-            new_solute_dict[solute_name] = [solute_class, amount]
-
-        # create a new vessel and update it with new data
-        new_vessel = vessel.Vessel(
-            'react_vessel',
-            temperature=self.Ti,
-            v_max=self.Vmax,
-            v_min=self.Vmin,
-            Tmax=self.Tmax,
-            Tmin=self.Tmin,
-            default_dt=self.dt
-        )
-        new_vessel.temperature = temperature
-        new_vessel.volume = volume
-        new_vessel._material_dict = new_material_dict
-        new_vessel._solute_dict = new_solute_dict
-        new_vessel.pressure = new_vessel.get_pressure()
-
-        return new_vessel
-
     def reset(self, vessels):
         '''
         Method to reset the environment and vessel back to its initial state.
@@ -1924,7 +865,7 @@
         `action` : `np.array`
             An array containing elements describing the changes to be made, during the current
             step, to each modifiable thermodynamic variable and reactant used in the reaction.
-         `vessels` : `vessel.Vessel`
+        `vessels` : `vessel.Vessel`
             A vessel containing initial materials to be used in a series of reactions.
         `n_steps` : `int`
             The number of increments into which the action is split.
@@ -2473,5 +1414,4 @@
 
             # re-draw the graph
             self._plot_fig.canvas.draw()
-            plt.pause(0.000001)
->>>>>>> f9a92db1
+            plt.pause(0.000001)