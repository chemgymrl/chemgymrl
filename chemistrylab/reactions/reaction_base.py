--- conflicted
+++ resolved
@@ -23,17 +23,7 @@
 import numpy as np
 import matplotlib.pyplot as plt
 
-<<<<<<< HEAD
-sys.path.append("../../") # allows module to access chemistrylab
-from chemistrylab.ode_algorithms.spectra import diff_spectra as spec
-from chemistrylab.reactions.get_reactions import convert_to_class
-from chemistrylab.lab.de import De
-from chemistrylab.chem_algorithms import util, vessel
-import scipy
-from scipy.integrate import solve_ivp
-=======
 sys.path.append("../../") # allows the module to access chemistrylab
->>>>>>> 93faaa0d
 
 from chemistrylab.reactions.get_reactions import convert_to_class
 from chemistrylab.chem_algorithms import vessel
@@ -45,15 +35,8 @@
 
 class _Reaction:
 
-<<<<<<< HEAD
-    def __init__(self, initial_materials, initial_solutes, reactants, products, materials,
-                 de: De, solver='newton', solutes=None, desired=None, overlap=False, nmax=None, max_mol=2, thresh=1e-8, Ti=0.0,
-            Tmin=0.0, Tmax=0.0, dT=0.0, Vi=0.0, Vmin=0.0, Vmax=0.0, dV=0.0, dt=0):
-        """
-=======
     def __init__(self, reaction_file_identifier="", overlap=False, solver='newton'):
         '''
->>>>>>> 93faaa0d
         Constructor class module for the Reaction class.
 
         Parameters
@@ -76,53 +59,6 @@
         # define a name/label for this reaction base class
         self.name = "base_reaction"
 
-<<<<<<< HEAD
-        self.threshold = thresh
-
-        # Change this!!!
-        # get the initial amounts of each reactant material, we need to change this!!!!
-        _initial_materials = np.zeros(len(reactants))
-        for material in initial_materials:
-            if material["Material"] in reactants:
-                index = reactants.index(material["Material"])
-                _initial_materials[index] = material["Initial"]
-
-        self.initial_in_hand = _initial_materials
-        self.cur_in_hand = _initial_materials
-
-        self.n = _initial_materials
-
-        # Change this!!!
-        # get the initial amount of each solute
-        _initial_solutes = np.zeros(len(solutes))
-        for solute in initial_solutes:
-            if solute["Solute"] in solutes:
-                index = solutes.index(solute["Solute"])
-                _initial_solutes[index] = solute["Initial"]
-        self.initial_solutes = _initial_solutes
-
-        # specify the materials
-        self.desired = desired
-        self.reactants = reactants
-        self.products = products
-        self.materials = materials
-        self.solutes = solutes
-
-        # Change this!!!
-        # convert the reactants and products to their class object representations
-        self.reactant_classes = convert_to_class(materials=reactants)
-        self.product_classes = convert_to_class(materials=products)
-        self.material_classes = convert_to_class(materials=materials)
-        self.solute_classes = convert_to_class(materials=solutes)
-
-        # define the maximum of each chemical allowed at one time (in mol)
-        if not nmax:
-            self.nmax = np.ones(len(self.material_classes))
-        else:
-            self.nmax = nmax
-        # store the class that calculates the reaction rates
-        self.de = de
-=======
         # ensure the requested reaction file is found and accessible
         reaction_filepath = self._find_reaction_file(reaction_file=reaction_file_identifier)
 
@@ -178,15 +114,16 @@
         # create the (empty) n array which will contain the molar amounts of materials in use
         self.n = np.zeros(len(self.materials))
 
->>>>>>> 93faaa0d
         # define the maximal number of moles available for any chemical
         self.max_mol = 2.0
 
         # define the maximal number of moles of each chemical allowed at one time
         self.nmax = self.max_mol * np.ones(len(self.materials))
 
-<<<<<<< HEAD
-        self.dt = dt
+        # define variables to contain the initial materials and solutes available "in hand"
+        self.initial_in_hand = np.zeros(len(self.reactants))
+        self.initial_solutes = np.zeros(len(self.solutes))
+
         self.solvers = {'RK45'}
         if solver in self.solvers:
             self.solver = solver
@@ -194,19 +131,6 @@
         else:
             self.solver = 'newton'
             self._solver = None
-=======
-        # define variables to contain the initial materials and solutes available "in hand"
-        self.initial_in_hand = np.zeros(len(self.reactants))
-        self.initial_solutes = np.zeros(len(self.solutes))
->>>>>>> 93faaa0d
-
-        self.solvers = {'RK45'}
-        if solver in self.solvers:
-            self.solver = solver
-            self._solver = solve_ivp
-        else:
-            self.solver = 'newton'
-            self._solver = None
 
         # define parameters for generating spectra
         self.params = []
@@ -215,8 +139,6 @@
                 self.params.append(material().get_spectra_overlap())
             else:
                 self.params.append(material().get_spectra_no_overlap())
-<<<<<<< HEAD
-=======
 
     @staticmethod
     def _find_reaction_file(reaction_file=""):
@@ -327,7 +249,6 @@
                 output_params[key] = parameter
 
         return output_params
->>>>>>> 93faaa0d
 
     def get_ni_label(self):
         '''
@@ -376,11 +297,7 @@
 
         return num_list
 
-<<<<<<< HEAD
-    def reset(self, n_init):
-=======
     def get_concentration(self, V=0.1):
->>>>>>> 93faaa0d
         '''
         Method to convert molar volume to concentration.
 
@@ -458,201 +375,6 @@
             # obtain the reactant proportion from the action
             reactant_proportion = reactant_proportions[i]
 
-<<<<<<< HEAD
-    def step(self, action, vessels: vessel.Vessel, t, tmax, n_steps):
-        '''
-        Update the environment with processes defined in `action`.
-
-        Parameters
-        ---------------
-        `action` : `np.array`
-            An array containing elements describing the changes to be made, during the current
-            step, to each modifiable thermodynamic variable and reactant used in the reaction.
-
-        Returns
-        ---------------
-        `state` : `np.array`
-            An array containing updated values of all the thermodynamic variables,
-            reactants, and spectra generated by the most recent step.
-        `reward` : `float`
-            The amount of the desired product that has been created in the most recent step.
-        `done` : `boolean`
-            Indicates if, upon completing the most recent step, all the required steps
-            have been completed.
-        `parameters` : `dict`
-            Any additional parameters used/generated in the most recent step that need
-            to be specified.
-
-        Raises
-        ---------------
-        None
-        '''
-
-        T = vessels.get_temperature()
-        V = vessels.get_volume()
-        # the reward for this step is set to 0 initially
-
-        # the first two action variables are changes to temperature and volume, respectively;
-        # these changes need to be scaled according to the maximum allowed change, dT and dV;
-        # action[0] = 1.0 gives a temperature change of dT, while action[0] = 0.0 corresponds to -dT
-        # action[1] = 1.0 gives a temperature change of dV, while action[1] = 0.0 corresponds to -dV
-        temperature_change = 2.0 * (action[0] - 0.5) * self.dT # in Kelvin
-        volume_change = 2.0 * (action[1] - 0.5) * self.dV # in Litres
-
-        # the remaining action variables are the proportions of reactants to be added
-        add_reactant_proportions = action[2:]
-
-        # set up a variable to contain the amount of change in each reactant
-        delta_n_array = np.zeros(len(self.cur_in_hand))
-
-        # scale the action value by the amount of reactant available
-        for i, reactant_amount in enumerate(self.cur_in_hand):
-            # determine how much of the available reactant is to be added
-            proportion = add_reactant_proportions[i]
-
-            # determine the amount of the reactant available
-            amount_available = reactant_amount
-
-            # determine the amount of reactant to add (in mol)
-            delta_n = proportion * amount_available
-
-            # add the overall change in materials to the array of molar amounts
-            delta_n_array[i] = delta_n
-
-        plot_data_state = [[], [], [], []]
-        plot_data_mol = [[] for _ in range(self.n.shape[0])]
-        plot_data_concentration = [[] for _ in range(self.n.shape[0])]
-        if self.solver == 'newton':
-            for i in range(n_steps):
-                # split the overall temperature change into increments
-                T += temperature_change / n_steps
-                T = np.min([
-                    np.max([T, vessels.get_Tmin()]),
-                    vessels.get_Tmax()
-                ])
-
-                # split the overall volume change into increments
-                V += volume_change / n_steps
-                V = np.min([
-                    np.max([V, vessels.get_min_volume()]),
-                    vessels.get_max_volume()
-                ])
-
-                # split the overall molar changes into increments
-                for i, delta_n in enumerate(delta_n_array):
-                    dn = delta_n / n_steps
-                    self.n[i] += dn
-                    self.cur_in_hand[i] -= dn
-
-                    # set a penalty for trying to add unavailable material (tentatively set to 0)
-                    # reward -= 0
-
-                    # if the amount that is in hand is below a certain threshold set it to 0
-                    if self.cur_in_hand[i] < 1e-8:
-                        self.cur_in_hand[i] = 0.0
-
-                # perform the reaction and update the molar concentrations of the reactants and products
-                self.update(
-                    T,
-                    V,
-                    vessels.get_defaultdt(),
-                    n_steps
-                )
-                # Record time data
-                plot_data_state[0].append(t)
-
-                # record temperature data
-                Tmin = vessels.get_Tmin()
-                Tmax = vessels.get_Tmax()
-                plot_data_state[1].append((T - Tmin)/(Tmax - Tmin))
-
-                # record volume data
-                Vmin = vessels.get_min_volume()
-                Vmax = vessels.get_max_volume()
-                plot_data_state[2].append((V - Vmin)/(Vmax - Vmin))
-
-                # record pressure data
-                P = self.get_total_pressure(V, T)
-                plot_data_state[3].append(
-                    P/vessels.get_pmax()
-                )
-
-                # calculate and record the molar concentrations of the reactants and products
-                C = self.get_concentration(V)
-                for j in range(self.n.shape[0]):
-                    plot_data_mol[j].append(self.n[j])
-                    plot_data_concentration[j].append(C[j])
-
-                t += self.dt
-            else:
-                T += temperature_change
-                T = np.min([
-                    np.max([T, vessels.get_Tmin()]),
-                    vessels.get_Tmax()
-                ])
-
-                # split the overall volume change into increments
-                V += volume_change
-                V = np.min([
-                    np.max([V, vessels.get_min_volume()]),
-                    vessels.get_max_volume()
-                ])
-
-                # split the overall molar changes into increments
-                for i, delta_n in enumerate(delta_n_array):
-                    dn = delta_n
-                    self.n[i] += dn
-                    self.cur_in_hand[i] -= dn
-
-                    # set a penalty for trying to add unavailable material (tentatively set to 0)
-                    # reward -= 0
-
-                    # if the amount that is in hand is below a certain threshold set it to 0
-                    if self.cur_in_hand[i] < 1e-8:
-                        self.cur_in_hand[i] = 0.0
-
-                # perform the reaction and update the molar concentrations of the reactants and products
-                self.update(
-                    T,
-                    V,
-                    vessels.get_defaultdt(),
-                    n_steps
-                )
-                # Record time data
-                plot_data_state[0].append(t)
-
-                # record temperature data
-                Tmin = vessels.get_Tmin()
-                Tmax = vessels.get_Tmax()
-                plot_data_state[1].append((T - Tmin) / (Tmax - Tmin))
-
-                # record volume data
-                Vmin = vessels.get_min_volume()
-                Vmax = vessels.get_max_volume()
-                plot_data_state[2].append((V - Vmin) / (Vmax - Vmin))
-
-                # record pressure data
-                P = self.get_total_pressure(V, T)
-                plot_data_state[3].append(
-                    P / vessels.get_pmax()
-                )
-
-                # calculate and record the molar concentrations of the reactants and products
-                C = self.get_concentration(V)
-                for j in range(self.n.shape[0]):
-                    plot_data_mol[j].append(self.n[j])
-                    plot_data_concentration[j].append(C[j])
-
-                t += self.dt * n_steps
-
-
-        # update the vessels variable
-        vessels = self.update_vessel(vessels, T, V, self.get_total_pressure(V, T))
-
-        return t, vessels, plot_data_state, plot_data_mol, plot_data_concentration
-
-    def update(self, temp, volume, dt, n_steps):
-=======
             # define the amount of the current reactant that is available
             amount_available = reactant_amount
 
@@ -665,7 +387,6 @@
         return temp_change, volume_change, delta_n_array
 
     def vessel_deconstruct(self, vessels):
->>>>>>> 93faaa0d
         '''
         Method to deconstruct and acquire key properties of the inputted vessel.
         Additionally, the n array is given the appropriate values.
@@ -687,27 +408,6 @@
         ---------------
         None
         '''
-<<<<<<< HEAD
-        conc = self.get_concentration(volume)
-        self.de.temp = temp
-
-        if self.solver != 'newton':
-            new_conc = self._solver(self.de, (0, dt*n_steps), conc, method=self.solver).y[:, -1]
-            for i in range(self.n.shape[0]):
-                # convert back to moles
-                self.n[i] = new_conc[i] * volume  # update the molar amount array
-        else:
-            conc_change = self.de.run(conc, temp) * dt
-            for i in range(self.n.shape[0]):
-                # convert back to moles
-                dn = conc_change[i] * volume
-                self.n[i] += dn  # update the molar amount array
-        # check the list of molar amounts and set negligible amounts to 0
-        for i, amount in enumerate(self.n):
-            if amount < self.threshold:
-                self.n[i] = 0
-=======
->>>>>>> 93faaa0d
 
         # obtain the material dictionary
         material_dict = vessels._material_dict
@@ -1096,12 +796,6 @@
         None
         '''
 
-<<<<<<< HEAD
-        # set the default number of steps to evolve the system
-        n_steps = n_steps
-
-=======
->>>>>>> 93faaa0d
         # set arrays to keep track of the time and concentration
         t = np.zeros(n_steps, dtype=np.float32)
         conc = np.zeros((n_steps, 4), dtype=np.float32)
@@ -1132,44 +826,6 @@
         plt.show()
         plt.close()
 
-<<<<<<< HEAD
-    def update_vessel(self, vessels: vessel.Vessel, temperature, volume, pressure):
-        # tabulate all the materials used and their new values
-        new_material_dict = {}
-        for i in range(self.n.shape[0]):
-            material_name = self.materials[i]
-            material_class = self.material_classes[i]
-            amount = self.n[i]
-            new_material_dict[material_name] = [material_class, amount, 'mol']
-
-        # tabulate all the solutes and their values
-        new_solute_dict = {}
-        for i in range(self.initial_solutes.shape[0]):
-            solute_name = self.solutes[i]
-            solute_class = self.solute_classes[i]
-            amount = self.initial_solutes[i]
-
-            # create the new solute dictionary to be appended to a new vessel object
-            new_solute_dict[solute_name] = [solute_class, amount]
-
-        # create a new vessel and update it with new data
-        new_vessel = vessel.Vessel(
-            'react_vessel',
-            temperature=self.Ti,
-            v_max=self.Vmax,
-            v_min=self.Vmin,
-            Tmax=self.Tmax,
-            Tmin=self.Tmin,
-            default_dt=vessels.default_dt
-        )
-        new_vessel.temperature = temperature
-        new_vessel._material_dict = new_material_dict
-        new_vessel._solute_dict = new_solute_dict
-        new_vessel.volume = volume
-        new_vessel.pressure = pressure
-
-        return new_vessel
-=======
     def plotting_step(self, t, tmax, vessels: vessel.Vessel):
         '''
         Set up a method to handle the acquisition of the necessary plotting parameters
@@ -1472,5 +1128,4 @@
 
             # re-draw the graph
             self._plot_fig.canvas.draw()
-            plt.pause(0.000001)
->>>>>>> 93faaa0d
+            plt.pause(0.000001)