--- conflicted
+++ resolved
@@ -707,57 +707,6 @@
 
         return new_vessel
 
-    def reset(self, vessels):
-        '''
-        Method to reset the environment and vessel back to its initial state.
-        Empty the initial n array and reset the vessel's thermodynamic properties.
-
-        Parameters
-        ---------------
-        `vessels` : `vessel.Vessel`
-            A vessel containing initial materials.
-
-        Returns
-        ---------------
-        `vessels` : `vessel.Vessel`
-            A vessel that has been updated to have the proper thermodynamic properties.
-
-        Raises
-        ---------------
-        None
-        '''
-
-        # open the provided vessel to get the material and solute dictionaries
-        material_dict = vessels._material_dict
-        solute_dict = vessels._solute_dict
-
-        # acquire the amounts of reactant materials
-        for i, material_name in enumerate(material_dict.keys()):
-            if material_name in self.reactants:
-                self.initial_in_hand[i] = material_dict[material_name][1]
-
-        # acquire the amounts of solute materials
-        for i, solute_name in enumerate(solute_dict.keys()):
-            if solute_name in self.solutes:
-                self.initial_solutes[i] = solute_dict[solute_name][1]
-
-        # ensure the entire initial materials in hand array is available
-        self.cur_in_hand = 1.0 * self.initial_in_hand
-
-        # set the n array to contain initial values
-        for i, material_amount in enumerate(self.initial_in_hand):
-            self.n[i] = material_amount
-
-        # reset the vessel parameters to their original values as specified in the reaction file
-        vessels.set_v_min(self.Vmin, unit="l")
-        vessels.set_v_max(self.Vmax, unit="l")
-        vessels.set_volume(self.Vi, unit="l", override=True)
-        vessels.temperature = self.Ti
-        vessels.Tmin = self.Tmin
-        vessels.Tmax = self.Tmax
-        vessels.default_dt = self.dt
-
-        return vessels
 
     def reset(self, vessels):
         '''
@@ -1112,48 +1061,7 @@
         plt.show()
         plt.close()
 
-<<<<<<< HEAD
     def plotting_step(self, t, tmax, vessels: vessel.Vessel):
-=======
-    def update_vessel(self, vessels: vessel.Vessel, temperature, volume, pressure):
-        # tabulate all the materials used and their new values
-        new_material_dict = {}
-        for i in range(self.n.shape[0]):
-            material_name = self.materials[i]
-            material_class = self.material_classes[i]
-            amount = self.n[i]
-            new_material_dict[material_name] = [material_class, amount, 'mol']
-
-        # tabulate all the solutes and their values
-        new_solute_dict = {}
-        for i in range(self.initial_solutes.shape[0]):
-            solute_name = self.solutes[i]
-            solute_class = self.solute_classes[i]
-            amount = self.initial_solutes[i]
-
-            # create the new solute dictionary to be appended to a new vessel object
-            new_solute_dict[solute_name] = {solute_class.name: [amount]}
-
-        # create a new vessel and update it with new data
-        new_vessel = vessel.Vessel(
-            'react_vessel',
-            temperature=self.Ti,
-            v_max=self.Vmax,
-            v_min=self.Vmin,
-            Tmax=self.Tmax,
-            Tmin=self.Tmin,
-            default_dt=vessels.default_dt
-        )
-        new_vessel.temperature = temperature
-        new_vessel._material_dict = new_material_dict
-        new_vessel._solute_dict = new_solute_dict
-        new_vessel.volume = volume
-        new_vessel.pressure = pressure
-
-        return new_vessel
-
-    def step(self, action, vessels: vessel.Vessel, t, tmax, n_steps):
->>>>>>> d05f9152
         '''
         Set up a method to handle the acquisition of the necessary plotting parameters
         from an input vessel.
