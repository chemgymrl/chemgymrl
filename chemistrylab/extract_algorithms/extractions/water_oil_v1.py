--- conflicted
+++ resolved
@@ -116,16 +116,9 @@
         self.target_material = target_material
         self.target_material_init_amount = extraction_vessel.get_material_amount(target_material)
 
-<<<<<<< HEAD
-    def get_observation_space(self,targets):
-        #added targets as parameter but it is unused at the moment -KS
-        obs_low = np.zeros((self.n_total_vessels, self.n_vessel_pixels), dtype=np.float32)
-        obs_high = 1.0 * np.ones((self.n_total_vessels, self.n_vessel_pixels), dtype=np.float32)
-=======
     def get_observation_space(self, targets):
         obs_low = np.zeros((self.n_total_vessels, self.n_vessel_pixels + len(targets)), dtype=np.float32)
         obs_high = 1.0 * np.ones((self.n_total_vessels, self.n_vessel_pixels + len(targets)), dtype=np.float32)
->>>>>>> d74a4d7b
         observation_space = gym.spaces.Box(obs_low, obs_high, dtype=np.float32)
         return observation_space
 
@@ -148,14 +141,6 @@
 
         return action_space
 
-<<<<<<< HEAD
-    def reset(self, extraction_vessel,targets):
-        #added targets as parameter but it is unused at the moment -KS
-
-        '''
-        generate empty vessels
-        '''
-=======
     def reset(self, extraction_vessel, targets):
         """
         Method to reset the environment.
@@ -175,7 +160,6 @@
         ---------------
         None
         """
->>>>>>> d74a4d7b
 
         # copy initial extraction vessel into a list of vessels
         vessels = [deepcopy(extraction_vessel)]
@@ -193,16 +177,6 @@
         # generate a list of external vessels to contain solvents
         external_vessels = []
 
-<<<<<<< HEAD
-        oil_vessel_material_dict = {}
-        C6H14 = material.C6H14
-        #updated this line as materials need to be initialized now -KS
-        oil_vessel_material_dict[C6H14().get_name()] = [C6H14(), self.oil_volume]
-        oil_vessel_material_dict, _, _ = util.check_overflow(
-            material_dict=oil_vessel_material_dict,
-            solute_dict={},
-            v_max=oil_vessel.get_max_volume()
-=======
         for mat in self.solvents:
             # generate a vessel to contain the main solvent
             solvent_vessel = vessel.Vessel(
@@ -239,7 +213,6 @@
             vessel_list=vessels,
             max_n_vessel=self.n_total_vessels,
             n_vessel_pixels=self.n_vessel_pixels
->>>>>>> d74a4d7b
         )
 
         targ_ind = targets.index(self.target_material)
