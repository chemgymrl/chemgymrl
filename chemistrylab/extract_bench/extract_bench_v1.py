"""
This file is part of ChemGymRL.

ChemGymRL is free software: you can redistribute it and/or modify
it under the terms of the GNU General Public License as published by
the Free Software Foundation, either version 3 of the License, or
(at your option) any later version.

ChemGymRL is distributed in the hope that it will be useful,
but WITHOUT ANY WARRANTY; without even the implied warranty of
MERCHANTABILITY or FITNESS FOR A PARTICULAR PURPOSE.  See the
GNU General Public License for more details.

You should have received a copy of the GNU General Public License
along with ChemGymRL.  If not, see <https://www.gnu.org/licenses/>.

Module to access and execute the ExtractWorld Engine

:title: extractworld_v1.py

:author: Chris Beeler and Mitchell Shahen

:history: 2020-06-24
"""

# pylint: disable=invalid-name
# pylint: disable=wrong-import-position

# import external modules
import os
import pickle
import sys

# import local modules
sys.path.append("../../") # to access `chemistrylab`
from chemistrylab.chem_algorithms import material, util, vessel
from chemistrylab.extract_bench.extract_bench_v1_engine import ExtractBenchEnv
from chemistrylab.reactions.reaction_base import _Reaction

def get_extract_vessel(vessel_path=None, extract_vessel=None):
    """
    Function to obtain an extraction vessel containing materials.

    Parameters
    ---------------
    `vessel_path` : `str` (default=`None`)
        A string indicating the local of a pickle file containing the required vessel object.
    `extract_vessel` : `vessel` (default=`None`)
        A vessel object containing state variables, materials, solutes, and spectral data.

    Returns
    ---------------
    `extract_vessel` : `vessel`
        A vessel object containing state variables, materials, solutes, and spectral data.

    Raises
    ---------------
    `IOError`:
        Raised if neither a path to a pickle file nor a vessel object is provided.
    """

    # ensure that at least one of the methods to obtain a vessel is provided
    if all([not os.path.exists(vessel_path), not extract_vessel]):
        raise IOError("No vessel acquisition method specified.")

    # if a vessel object is provided, use it;
    # otherwise locate and extract the vessel object as a pickle file
    if not extract_vessel:
        with open(vessel_path, 'rb') as open_file:
            extract_vessel = pickle.load(open_file)

    return extract_vessel


def oil_vessel():
    """
    Function to generate an input vessel for the oil and water extraction experiment.

    Parameters
    ---------------
    None

    Returns
    ---------------
    `extract_vessel` : `vessel`
        A vessel object containing state variables, materials, solutes, and spectral data.

    Raises
    ---------------
    None
    """

    # initialize extraction vessel
    extraction_vessel = vessel.Vessel(label='extraction_vessel')

    # initialize H2O
    H2O = material.H2O()

    # initialize Na
    Na = material.Na()
    Na.set_charge(1.0)
    Na.set_solute_flag(True)
    Na.set_polarity(2.0)
    Na.set_phase('l')

    # initialize Cl
    Cl = material.Cl()
    Cl.set_charge(-1.0)
    Cl.set_solute_flag(True)
    Cl.set_polarity(2.0)
    Cl.set_phase('l')

    # material_dict
    material_dict = {
        H2O.get_name(): [H2O, 30.0, 'mol'],
        Na.get_name(): [Na, 1.0, 'mol'],
        Cl.get_name(): [Cl, 1.0, 'mol']
    }

    # solute_dict
    solute_dict = {
        Na.get_name(): {H2O.get_name(): [H2O, 1, 'mol']},
        Cl.get_name(): {H2O.get_name(): [H2O, 1, 'mol']},
    }

    material_dict, solute_dict, _ = util.check_overflow(
        material_dict=material_dict,
        solute_dict=solute_dict,
        v_max=extraction_vessel.get_max_volume()
    )

    # set events and push them to the queue
    extraction_vessel.push_event_to_queue(
        events=None,
        feedback=[
            ['update material dict', material_dict],
            ['update solute dict', solute_dict]
        ],
        dt=0
    )
    extraction_vessel.push_event_to_queue(
        events=None,
        feedback=None,
        dt=-100000
    )

    return extraction_vessel

def wurtz_vessel(add_mat=""):
    """
    Function to generate an input vessel for the wurtz extraction experiment.

    Parameters
    ---------------
    None

    Returns
    ---------------
    `extract_vessel` : `vessel`
        A vessel object containing state variables, materials, solutes, and spectral data.

    Raises
    ---------------
    None
    """

    # initialize extraction vessel
    extraction_vessel = vessel.Vessel(label='extraction_vessel')

    # initialize DiEthylEther
    DiEthylEther = material.DiEthylEther()

    # initialize Na
    Na = material.Na()
    Na.set_charge(1.0)
    Na.set_solute_flag(True)
    Na.set_color(0.0)
    Na.set_polarity(2.0)
    Na.set_phase('l')

    # initialize Cl
    Cl = material.Cl()
    Cl.set_charge(-1.0)
    Cl.set_solute_flag(True)
    Cl.set_color(0.0)
    Cl.set_polarity(2.0)
    Cl.set_phase('l')

    # initialize material
    products = {'dodecane': material.Dodecane,
        '5-methylundecane': material.FiveMethylundecane,
        '4-ethyldecane': material.FourEthyldecane,
        '5,6-dimethyldecane': material.FiveSixDimethyldecane,
        '4-ethyl-5-methylnonane': material.FourEthylFiveMethylnonane,
        '4,5-diethyloctane': material.FourFiveDiethyloctane,
        'NaCl': material.NaCl
    }
    try:
        add_material = products[add_mat]()
    except KeyError:
        add_material = products['dodecane']()
    
    add_material.set_solute_flag(True)
    add_material.set_color(0.0)
    add_material.set_phase('l')

    # material_dict
    material_dict = {
        DiEthylEther.get_name(): [DiEthylEther, 4.0, 'mol'],
        Na.get_name(): [Na, 1.0, 'mol'],
        Cl.get_name(): [Cl, 1.0, 'mol'],
        add_material.get_name(): [add_material, 1.0, 'mol']
    }

    # solute_dict
    solute_dict = {
        Na.get_name(): {DiEthylEther.get_name(): [DiEthylEther, 1.0, 'mol']},
        Cl.get_name(): {DiEthylEther.get_name(): [DiEthylEther, 1.0, 'mol']},
        add_material.get_name(): {DiEthylEther.get_name(): [DiEthylEther, 1.0, 'mol']}
    }

    material_dict, solute_dict, _ = util.check_overflow(
        material_dict=material_dict,
        solute_dict=solute_dict,
        v_max=extraction_vessel.get_max_volume()
    )

    # set events and push them to the queue
    extraction_vessel.push_event_to_queue(
        events=None,
        feedback=[
            ['update material dict', material_dict],
            ['update solute dict', solute_dict]
        ],
        dt=0
    )
    extraction_vessel.push_event_to_queue(
        events=None,
        feedback=None,
        dt=-100000
    )

    return extraction_vessel

class WurtzExtract_v1(ExtractBenchEnv):
    """
    Class to define an environment which performs a Wurtz extraction on materials in a vessel.
    """

    def __init__(self):
        super(WurtzExtract_v1, self).__init__(
            extraction='wurtz',
            extraction_vessel=wurtz_vessel('dodecane'),
            reaction=_Reaction,
            reaction_file_identifier="chloro_wurtz",
            n_steps=50,
            target_material='dodecane',
            solvents=["C6H14", "DiEthylEther"],
            out_vessel_path=os.getcwd()
        )

class GeneralWurtzExtract_v1(ExtractBenchEnv):
    """
    Class to define an environment which performs a Wurtz extraction on materials in a vessel.
    """

    def __init__(self, target_material, in_vessel_path=None):
        super(GeneralWurtzExtract_v1, self).__init__(
            extraction='wurtz',
            extraction_vessel=wurtz_vessel(target_material),
            reaction=_Reaction,
            reaction_file_identifier="chloro_wurtz",
            in_vessel_path=in_vessel_path,
            n_steps=50,
            solvents=["C6H14", "DiEthylEther"],
            target_material=target_material,
            out_vessel_path=os.getcwd()
        )

class WurtzExtractCtd_v1(ExtractBenchEnv):
    """
    Class to define an environment which performs a Wurtz extraction on materials in a vessel.
    """

    def __init__(self):
        super(WurtzExtract_v1, self).__init__(
            extraction='wurtz',
            extraction_vessel=get_extract_vessel(
                vessel_path=os.path.join(os.getcwd(), "react_vessel.pickle"),
                extract_vessel=vessel.Vessel(label='temp')
            ),
            reaction=_Reaction,
            reaction_file_identifier="chloro_wurtz",
            n_steps=50,
            target_material='dodecane',
            solvents=["C6H14", "DiEthylEther"],
            out_vessel_path=os.getcwd()
        )

class WaterOilExtract_v1(ExtractBenchEnv):
    """
    Class to define an environment which performs a water-oil extraction on materials in a vessel.
    """

    def __init__(self):
<<<<<<< HEAD
        print(oil_vessel())
        super(ExtractWorld_Oil_v1, self).__init__(
            extraction='water_oil',
            reaction_file_identifier = "water_oil_v1",
=======
        super(WaterOilExtract_v1, self).__init__(
            extraction='water_oil',
            reaction=_Reaction,
            reaction_file_identifier="decomp",
            solvents=["C6H14", "H2O"],
>>>>>>> d74a4d7b
            extraction_vessel=oil_vessel(),
            n_steps=50,
            target_material='Na',
            out_vessel_path=os.getcwd()
        )<|MERGE_RESOLUTION|>--- conflicted
+++ resolved
@@ -303,18 +303,11 @@
     """
 
     def __init__(self):
-<<<<<<< HEAD
-        print(oil_vessel())
-        super(ExtractWorld_Oil_v1, self).__init__(
-            extraction='water_oil',
-            reaction_file_identifier = "water_oil_v1",
-=======
         super(WaterOilExtract_v1, self).__init__(
             extraction='water_oil',
             reaction=_Reaction,
             reaction_file_identifier="decomp",
             solvents=["C6H14", "H2O"],
->>>>>>> d74a4d7b
             extraction_vessel=oil_vessel(),
             n_steps=50,
             target_material='Na',
