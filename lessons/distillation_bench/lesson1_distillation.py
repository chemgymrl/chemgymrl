"""
This file is part of ChemGymRL.

ChemGymRL is free software: you can redistribute it and/or modify
it under the terms of the GNU General Public License as published by
the Free Software Foundation, either version 3 of the License, or
(at your option) any later version.

ChemGymRL is distributed in the hope that it will be useful,
but WITHOUT ANY WARRANTY; without even the implied warranty of
MERCHANTABILITY or FITNESS FOR A PARTICULAR PURPOSE.  See the
GNU General Public License for more details.

You should have received a copy of the GNU General Public License
along with ChemGymRL.  If not, see <https://www.gnu.org/licenses/>.
"""
# import all the required external modules
import gym
import numpy as np
import os
import pickle
import sys
from time import sleep
from gym import envs
import matplotlib.pyplot as plt
import pandas as pd

# ensure all necessary modules can be found
sys.path.append("../../../tests/") # to access chemistrylab
sys.path.append("../chemistrylab/reactions") # to access all reactions

# import all local modules
import chemistrylab

# show all environments for distillation bench
all_envs = envs.registry.all()
env_ids = [env_spec.id for env_spec in all_envs if 'Distillation' in env_spec.id]
print(env_ids)

# allows user to pick which environment they want to use
# initializes environment
# select_env = int(input(f"Enter a number to choose which environment you want to run (0 - {len(env_ids) - 1}): \n"))
env = gym.make('Distillation-v0')
render_mode = "human"

done = False
__ = env.reset()
print('\n')

# shows # of actions available
# for distillation bench there are two elements
# action[0] is a number indicating the event to take place
# action[1] is a number representing a multiplier for the event
# Actions and multipliers include:
#   0: Add/Remove Heat (Heat Value multiplier, relative of maximal heat change)
#   1: Pour BV into B1 (Volume multiplier, relative to max_vessel_volume)
#   2: Pour B1 into B2 (Volume multiplier, relative to max_vessel_volume)
<<<<<<< HEAD
#   3: Wait for boil vessel temp to decrease towards room temp (multiplier == 0, wait until room temp == true)
#   3: Done (Value doesn't matter)
=======
#   3: Wait for boil vessel temp to decrease towards room temp (if multiplier == 0, wait until room temp == true)
#   4: Done (Value doesn't matter)
>>>>>>> 8a6bb21b

action_set = ['Add/Remove Heat', 'Pour BV into B1', 'Pour B1 into B2', 'Wait', 'Done']
assert env.action_space.shape[0] == 2
print(env.action_space)

total_steps=0
total_reward=0

temp = []
steps_over_time = []

while not done:

    action = np.zeros(env.action_space.shape[0])

    for index, action_desc in enumerate(action_set):
        print(f'{index}: {action_desc}')
    print('Please enter an action and an action multiplier')
    for i in range(2):
        message = 'Action'
        if i == 1:
            message = 'Action Multiplier:'
        action[i] = int(input(f'{message}: '))


    # perform the action and update the reward
    state, reward, done, __ = env.step(action)
    print('-----------------------------------------')
    print('total_steps: ', total_steps)
    print('reward: %.2f ' % reward)
    total_reward += reward
    print('total reward: %.2f ' % total_reward)
    print('Temperature of boiling vessel: %.1f ' % env.boil_vessel.temperature, ' K \n')
    # print(state)

     # render the plot
    env.render(mode=render_mode)
    # sleep(1)

    #increment one step
    total_steps += 1<|MERGE_RESOLUTION|>--- conflicted
+++ resolved
@@ -1,19 +1,3 @@
-"""
-This file is part of ChemGymRL.
-
-ChemGymRL is free software: you can redistribute it and/or modify
-it under the terms of the GNU General Public License as published by
-the Free Software Foundation, either version 3 of the License, or
-(at your option) any later version.
-
-ChemGymRL is distributed in the hope that it will be useful,
-but WITHOUT ANY WARRANTY; without even the implied warranty of
-MERCHANTABILITY or FITNESS FOR A PARTICULAR PURPOSE.  See the
-GNU General Public License for more details.
-
-You should have received a copy of the GNU General Public License
-along with ChemGymRL.  If not, see <https://www.gnu.org/licenses/>.
-"""
 # import all the required external modules
 import gym
 import numpy as np
@@ -55,15 +39,10 @@
 #   0: Add/Remove Heat (Heat Value multiplier, relative of maximal heat change)
 #   1: Pour BV into B1 (Volume multiplier, relative to max_vessel_volume)
 #   2: Pour B1 into B2 (Volume multiplier, relative to max_vessel_volume)
-<<<<<<< HEAD
-#   3: Wait for boil vessel temp to decrease towards room temp (multiplier == 0, wait until room temp == true)
-#   3: Done (Value doesn't matter)
-=======
 #   3: Wait for boil vessel temp to decrease towards room temp (if multiplier == 0, wait until room temp == true)
 #   4: Done (Value doesn't matter)
->>>>>>> 8a6bb21b
 
-action_set = ['Add/Remove Heat', 'Pour BV into B1', 'Pour B1 into B2', 'Wait', 'Done']
+action_set = ['Add/Remove Heat', 'Pour BV into B1', 'Pour B1 into B2', 'Done']
 assert env.action_space.shape[0] == 2
 print(env.action_space)
 
