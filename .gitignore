--- conflicted
+++ resolved
@@ -3,9 +3,6 @@
 .pytest_cache/
 .idea/
 *.png
-<<<<<<< HEAD
 *.mp4
-=======
 
-*.swp
->>>>>>> f6536cbc
+*.swp